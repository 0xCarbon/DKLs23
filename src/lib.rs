--- conflicted
+++ resolved
@@ -1,12 +1,9 @@
-<<<<<<< HEAD
-use wasm_bindgen::prelude::*;
-=======
 //! A library for dealing with the `DKLs23` protocol (see <https://eprint.iacr.org/2023/765.pdf>)
 //! and related protocols.
 //!
 //! Written and used by Alore.
->>>>>>> 9e1c18a5
 
+use wasm_bindgen::prelude::*;
 pub mod protocols;
 pub mod utilities;
 
@@ -20,8 +17,7 @@
 /// `RAW_SECURITY` divided by 8 (used for arrays of bytes)
 pub const SECURITY: u16 = 32;
 
-<<<<<<< HEAD
-//Statistical security parameter lambda_s from DKLs23.
+/// Statistical security parameter `lambda_s` from `DKLs23`.
 pub const STAT_SECURITY: u16 = 80;
 
 #[wasm_bindgen]
@@ -31,8 +27,4 @@
     #[wasm_bindgen(js_namespace = console)]
     fn log(s: &str);
 
-}
-=======
-/// Statistical security parameter `lambda_s` from `DKLs23`.
-pub const STAT_SECURITY: u16 = 80;
->>>>>>> 9e1c18a5
+}