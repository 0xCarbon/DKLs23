--- conflicted
+++ resolved
@@ -32,13 +32,8 @@
 /// See <https://github.com/bitcoin/bips/blob/master/bip-0032.mediawiki>.
 pub type ChainCode = [u8; 32];
 
-<<<<<<< HEAD
-// A struct for errors in this file.
+/// Represents an error during the derivation protocol.
 #[derive(Clone, Serialize, Deserialize, Debug)]
-=======
-/// Represents an error during the derivation protocol.
-#[derive(Clone)]
->>>>>>> 9e1c18a5
 pub struct ErrorDeriv {
     pub description: String,
 }
@@ -53,15 +48,6 @@
     }
 }
 
-<<<<<<< HEAD
-// This struct contains all the data needed for derivation.
-// The values that are really needed are only the last three,
-// but we also include the other ones if someone wants to retrieve
-// the full extended public key as in BIP-32. The only field
-// missing is the one for the network, but it can be easily
-// inferred from context.
-#[derive(Clone, Serialize, Deserialize, Debug)]
-=======
 /// Contains all the data needed for derivation.
 ///
 /// The values that are really needed are only `poly_point`,
@@ -69,8 +55,7 @@
 /// if someone wants to retrieve the full extended public key
 /// as in BIP-32. The only field missing is the one for the
 /// network, but it can be easily inferred from context.
-#[derive(Clone, Serialize, Deserialize)]
->>>>>>> 9e1c18a5
+#[derive(Clone, Serialize, Deserialize, Debug)]
 pub struct DerivData {
     /// Counts after how many derivations this key is obtained from the master node.
     pub depth: u8,
@@ -141,11 +126,7 @@
     ///
     /// # Errors
     ///
-<<<<<<< HEAD
-    /// Will return `Err` if depth is already at the maximum value,
-=======
     /// Will return `Err` if the depth is already at the maximum value,
->>>>>>> 9e1c18a5
     /// if the child number is invalid or if `child_tweak` fails.
     /// It will also fail if the new public key is invalid (very unlikely).
     pub fn derive_child(&self, child_number: u32) -> Result<DerivData, ErrorDeriv> {
@@ -209,11 +190,8 @@
 
 /// Implementations related to BIP-32 derivation ([read more](self)).
 impl Party {
-<<<<<<< HEAD
-=======
     /// Derives an instance of `Party` given a child number.
     ///
->>>>>>> 9e1c18a5
     /// # Errors
     ///
     /// Will return `Err` if the `DerivData::derive_child` fails.
@@ -285,15 +263,7 @@
 ///
 /// # Errors
 ///
-<<<<<<< HEAD
-/// Will return `Err` if the path is not valid.
-///
-/// # Panics
-///
-/// Could panic if you input an empty string slice.
-=======
 /// Will return `Err` if the path is not valid or empty.
->>>>>>> 9e1c18a5
 pub fn parse_path(path: &str) -> Result<Vec<u32>, ErrorDeriv> {
     let mut parts = path.split('/');
 
@@ -438,12 +408,7 @@
         let executing_parties: Vec<u8> = Vec::from_iter(1..=parameters.threshold);
 
         // Each party prepares their data for this signing session.
-<<<<<<< HEAD
-        let mut all_data: HashMap<u8, SignData> =
-            HashMap::with_capacity(parameters.threshold.into());
-=======
         let mut all_data: BTreeMap<u8, SignData> = BTreeMap::new();
->>>>>>> 9e1c18a5
         for party_index in executing_parties.clone() {
             //Gather the counterparties
             let mut counterparties = executing_parties.clone();
@@ -473,21 +438,6 @@
         }
 
         // Communication round 1
-<<<<<<< HEAD
-        let mut received_1to2: HashMap<u8, Vec<TransmitPhase1to2>> =
-            HashMap::with_capacity(parameters.threshold.into());
-        for party_index in executing_parties.clone() {
-            let mut new_row: Vec<TransmitPhase1to2> =
-                Vec::with_capacity((parameters.threshold - 1).into());
-            for (_, messages) in &transmit_1to2 {
-                for message in messages {
-                    // Check if this message should be sent to us.
-                    if message.parties.receiver == party_index {
-                        new_row.push(message.clone());
-                    }
-                }
-            }
-=======
         let mut received_1to2: BTreeMap<u8, Vec<TransmitPhase1to2>> = BTreeMap::new();
 
         // Iterate over each party_index in executing_parties
@@ -502,7 +452,6 @@
                 })
                 .collect();
 
->>>>>>> 9e1c18a5
             received_1to2.insert(party_index, new_row);
         }
 
@@ -530,28 +479,6 @@
         }
 
         // Communication round 2
-<<<<<<< HEAD
-        let mut received_2to3: HashMap<u8, Vec<TransmitPhase2to3>> =
-            HashMap::with_capacity(parameters.threshold.into());
-        for party_index in executing_parties.clone() {
-            let mut new_row: Vec<TransmitPhase2to3> =
-                Vec::with_capacity((parameters.threshold - 1).into());
-            for (_, messages) in &transmit_2to3 {
-                for message in messages {
-                    // Check if this message should be sent to us.
-                    if message.parties.receiver == party_index {
-                        new_row.push(message.clone());
-                    }
-                }
-            }
-            received_2to3.insert(party_index, new_row);
-        }
-
-        // Phase 3
-        let mut x_coords: Vec<String> = Vec::with_capacity(parameters.threshold.into());
-        let mut broadcast_3to4: Vec<Broadcast3to4> =
-            Vec::with_capacity(parameters.threshold.into());
-=======
         let mut received_2to3: BTreeMap<u8, Vec<TransmitPhase2to3>> = BTreeMap::new();
 
         // Use references to avoid cloning executing_parties
@@ -573,7 +500,6 @@
         let mut x_coords: Vec<String> = Vec::with_capacity(parameters.threshold as usize);
         let mut broadcast_3to4: Vec<Broadcast3to4> =
             Vec::with_capacity(parameters.threshold as usize);
->>>>>>> 9e1c18a5
         for party_index in executing_parties.clone() {
             let result = parties[(party_index - 1) as usize].sign_phase3(
                 all_data.get(&party_index).unwrap(),
