<<<<<<< HEAD
/// This file implements the signing phase of Protocol 3.6 from `DKLs23`
/// (<https://eprint.iacr.org/2023/765.pdf>). It is the core of this repository.
use std::collections::HashMap;

use k256::elliptic_curve::{ops::Reduce, point::AffineCoordinates, Curve, Field};
use k256::{AffinePoint, ProjectivePoint, Scalar, Secp256k1, U256};
use serde::{Deserialize, Serialize};

use hex;

// use super::super::log;
=======
//! `DKLs23` signing protocol.
//!
//! This file implements the signing phase of Protocol 3.6 from `DKLs23`
//! (<https://eprint.iacr.org/2023/765.pdf>). It is the core of this repository.
//!
//! # Nomenclature
//!
//! For the messages structs, we will use the following nomenclature:
//!
//! **Transmit** messages refer to only one counterparty, hence
//! we must produce a whole vector of them. Each message in this
//! vector contains the party index to whom we should send it.
//!
//! **Broadcast** messages refer to all counterparties at once,
//! hence we only need to produce a unique instance of it.
//! This message is broadcasted to all parties.
//!
//! ATTENTION: we broadcast the message to ourselves as well!
//!
//! **Keep** messages refer to only one counterparty, hence
//! we must keep a whole vector of them. In this implementation,
//! we use a `BTreeMap` instead of a vector, where one can put
//! some party index in the key to retrieve the corresponding data.
//!
//! **Unique keep** messages refer to all counterparties at once,
//! hence we only need to keep a unique instance of it.

use std::collections::BTreeMap;

use k256::elliptic_curve::{ops::Reduce, point::AffineCoordinates, Curve, Field};
use k256::{AffinePoint, ProjectivePoint, Scalar, Secp256k1, U256};

use hex;

>>>>>>> 9e1c18a5
use crate::protocols::{Abort, PartiesMessage, Party};

use crate::utilities::commits::{commit_point, verify_commitment_point};
use crate::utilities::hashes::{hash_as_scalar, HashOutput};
use crate::utilities::multiplication::{MulDataToKeepReceiver, MulDataToReceiver};
use crate::utilities::ot::extension::OTEDataToSender;

<<<<<<< HEAD
// This struct contains the data needed to start
// the signature and that are used during the phases.

#[derive(Serialize, Deserialize, Debug)]
=======
/// Data needed to start the signature and is used during the phases.
>>>>>>> 9e1c18a5
pub struct SignData {
    pub sign_id: Vec<u8>,
    /// Vector containing the indices of the parties participating in the protocol (without us).
    pub counterparties: Vec<u8>,
    /// Message to sign in bytes.
    pub message_to_sign: Vec<u8>,
}

// STRUCTS FOR MESSAGES TO TRANSMIT IN COMMUNICATION ROUNDS.

<<<<<<< HEAD
#[derive(Clone, Serialize, Deserialize, Debug)]
=======
/// Transmit - Signing.
///
/// The message is produced/sent during Phase 1 and used in Phase 2.
#[derive(Clone)]
>>>>>>> 9e1c18a5
pub struct TransmitPhase1to2 {
    pub parties: PartiesMessage,
    pub commitment: HashOutput,
    pub mul_transmit: OTEDataToSender,
}

<<<<<<< HEAD
#[derive(Clone, Serialize, Deserialize, Debug)]
=======
/// Transmit - Signing.
///
/// The message is produced/sent during Phase 2 and used in Phase 3.
#[derive(Clone)]
>>>>>>> 9e1c18a5
pub struct TransmitPhase2to3 {
    pub parties: PartiesMessage,
    pub gamma_u: AffinePoint,
    pub gamma_v: AffinePoint,
    pub psi: Scalar,
    pub public_share: AffinePoint,
    pub instance_point: AffinePoint,
    pub salt: Vec<u8>,
    pub mul_transmit: MulDataToReceiver,
}

<<<<<<< HEAD
// "Broadcast" messages refer to all counterparties at once,
// hence we only need to send a unique instance of it.
// ATTENTION: we broadcast the message to ourselves as well.

#[derive(Clone, Serialize, Deserialize, Debug)]
=======
/// Broadcast - Signing.
///
/// The message is produced/sent during Phase 3 and used in Phase 4.
#[derive(Clone)]
>>>>>>> 9e1c18a5
pub struct Broadcast3to4 {
    pub u: Scalar,
    pub w: Scalar,
}

// STRUCTS FOR MESSAGES TO KEEP BETWEEN PHASES.

<<<<<<< HEAD
#[derive(Clone, Serialize, Deserialize, Debug)]
=======
/// Keep - Signing.
///
/// The message is produced during Phase 1 and used in Phase 2.
#[derive(Clone)]
>>>>>>> 9e1c18a5
pub struct KeepPhase1to2 {
    pub salt: Vec<u8>,
    pub chi: Scalar,
    pub mul_keep: MulDataToKeepReceiver,
}

<<<<<<< HEAD
#[derive(Clone, Serialize, Deserialize, Debug)]
=======
/// Keep - Signing.
///
/// The message is produced during Phase 2 and used in Phase 3.
#[derive(Clone)]
>>>>>>> 9e1c18a5
pub struct KeepPhase2to3 {
    pub c_u: Scalar,
    pub c_v: Scalar,
    pub commitment: HashOutput,
    pub mul_keep: MulDataToKeepReceiver,
    pub chi: Scalar,
}

<<<<<<< HEAD
// "Unique keep" messages refer to all counterparties at once,
// hence we only need to keep a unique instance of it.

#[derive(Clone, Serialize, Deserialize, Debug)]
=======
/// Unique keep - Signing.
///
/// The message is produced during Phase 1 and used in Phase 2.
#[derive(Clone)]
>>>>>>> 9e1c18a5
pub struct UniqueKeep1to2 {
    pub instance_key: Scalar,
    pub instance_point: AffinePoint,
    pub inversion_mask: Scalar,
    pub zeta: Scalar,
}

<<<<<<< HEAD
#[derive(Clone, Serialize, Deserialize, Debug)]
=======
/// Unique keep - Signing.
///
/// The message is produced during Phase 2 and used in Phase 3.
#[derive(Clone)]
>>>>>>> 9e1c18a5
pub struct UniqueKeep2to3 {
    pub instance_key: Scalar,
    pub instance_point: AffinePoint,
    pub inversion_mask: Scalar,
    pub key_share: Scalar,
    pub public_share: AffinePoint,
}

// SIGNING PROTOCOL
// We now follow Protocol 3.6 of DKLs23.

/// Implementations related to the `DKLs23` signing protocol ([read more](self)).
impl Party {
<<<<<<< HEAD
=======
    /// Phase 1 for signing: Steps 4, 5 and 6 from
    /// Protocol 3.6 in <https://eprint.iacr.org/2023/765.pdf>.
    ///
    /// The outputs should be kept or transmitted according to the conventions
    /// [here](self).
    ///
>>>>>>> 9e1c18a5
    /// # Panics
    ///
    /// Will panic if the number of counterparties in `data` is incompatible.
    #[must_use]
    pub fn sign_phase1(
        &self,
        data: &SignData,
    ) -> (
        UniqueKeep1to2,
<<<<<<< HEAD
        HashMap<u8, KeepPhase1to2>,
=======
        BTreeMap<u8, KeepPhase1to2>,
>>>>>>> 9e1c18a5
        Vec<TransmitPhase1to2>,
    ) {
        // Step 4 - We check if we have the correct number of counter parties.
        assert_eq!(
            data.counterparties.len(),
            (self.parameters.threshold - 1) as usize,
            "The number of signing parties is not right!"
        );
<<<<<<< HEAD

        eprintln!("server share: {:?}", hex::encode(self.pk.x().as_slice()));
=======
>>>>>>> 9e1c18a5

        // Step 5 - We sample our secret data.
        let instance_key = Scalar::random(rand::thread_rng());
        let inversion_mask = Scalar::random(rand::thread_rng());

        let instance_point = (AffinePoint::GENERATOR * instance_key).to_affine();

        // Step 6 - We prepare the messages to keep and to send.

<<<<<<< HEAD
        let mut keep: HashMap<u8, KeepPhase1to2> =
            HashMap::with_capacity((self.parameters.threshold - 1).into());
        let mut transmit: Vec<TransmitPhase1to2> =
            Vec::with_capacity((self.parameters.threshold - 1).into());
=======
        let mut keep: BTreeMap<u8, KeepPhase1to2> = BTreeMap::new();
        let mut transmit: Vec<TransmitPhase1to2> =
            Vec::with_capacity((self.parameters.threshold - 1) as usize);
>>>>>>> 9e1c18a5
        for counterparty in &data.counterparties {
            // Commit functionality.
            let (commitment, salt) = commit_point(&instance_point);

            // Two-party multiplication functionality.
            // We start as the receiver.

            // First, let us compute a session id for it.
            // As in Protocol 3.6 of DKLs23, we include the indexes from the parties.
            // We also use both the sign id and the DKG id.
            let mul_sid = [
<<<<<<< HEAD
                self.party_index.to_be_bytes().to_vec(),
                counterparty.to_be_bytes().to_vec(),
                self.session_id.clone(),
                data.sign_id.clone(),
=======
                "Multiplication protocol".as_bytes(),
                &self.party_index.to_be_bytes(),
                &counterparty.to_be_bytes(),
                &self.session_id,
                &data.sign_id,
>>>>>>> 9e1c18a5
            ]
            .concat();

            // We run the first phase.
            let (chi, mul_keep, mul_transmit) = self
                .mul_receivers
                .get(counterparty)
                .unwrap()
                .run_phase1(&mul_sid);

            // We gather the messages.
            keep.insert(
                *counterparty,
                KeepPhase1to2 {
                    salt,
                    chi,
                    mul_keep,
                },
            );
            transmit.push(TransmitPhase1to2 {
                parties: PartiesMessage {
                    sender: self.party_index,
                    receiver: *counterparty,
                },
                commitment,
                mul_transmit,
            });
        }

        // Zero-shares functionality.
        // We put it here because it doesn't depend on counter parties.

        // We first compute a session id.
        // Now, different to DKLs23, we won't put the indexes from the parties
        // because the sign id refers only to this set of parties, hence
        // it's simpler and almost equivalent to take just the following:
        let zero_sid = [
            "Zero shares protocol".as_bytes(),
            &self.session_id,
            &data.sign_id,
        ]
        .concat();

        let zeta = self.zero_share.compute(&data.counterparties, &zero_sid);

        // "Unique" because it is only one message referring to all counter parties.
        let unique_keep = UniqueKeep1to2 {
            instance_key,
            instance_point,
            inversion_mask,
            zeta,
        };

        // We now return all these values.
        (unique_keep, keep, transmit)
    }

    // Communication round 1
    // Transmit the messages.

    /// Phase 2 for signing: Step 7 from
    /// Protocol 3.6 in <https://eprint.iacr.org/2023/765.pdf>.
    ///
    /// The inputs come from the previous phase. The messages received
    /// should be gathered in a vector (in any order).
    ///
    /// The outputs should be kept or transmitted according to the conventions
    /// [here](self).
    ///
    /// # Errors
    ///
    /// Will return `Err` if the multiplication protocol fails.
    ///
    /// # Panics
    ///
<<<<<<< HEAD
    /// Will panic if the list of keys in the `HashMap`'s are incompatible
=======
    /// Will panic if the list of keys in the `BTreeMap`'s are incompatible
>>>>>>> 9e1c18a5
    /// with the party indices in the vector `received`.
    pub fn sign_phase2(
        &self,
        data: &SignData,
        unique_kept: &UniqueKeep1to2,
<<<<<<< HEAD
        kept: &HashMap<u8, KeepPhase1to2>,
=======
        kept: &BTreeMap<u8, KeepPhase1to2>,
>>>>>>> 9e1c18a5
        received: &[TransmitPhase1to2],
    ) -> Result<
        (
            UniqueKeep2to3,
<<<<<<< HEAD
            HashMap<u8, KeepPhase2to3>,
=======
            BTreeMap<u8, KeepPhase2to3>,
>>>>>>> 9e1c18a5
            Vec<TransmitPhase2to3>,
        ),
        Abort,
    > {
        // Step 7

        // We first compute the values that only depend on us.

        // We find the Lagrange coefficient associated to us.
        // It is the same as the one calculated during DKG.
        let mut l_numerator = Scalar::ONE;
        let mut l_denominator = Scalar::ONE;
        for counterparty in &data.counterparties {
            l_numerator *= Scalar::from(u32::from(*counterparty));
            l_denominator *=
                Scalar::from(u32::from(*counterparty)) - Scalar::from(u32::from(self.party_index));
        }
        let l = l_numerator * (l_denominator.invert().unwrap());
        // log(&format!("l: {:?}", l));
        // log(&format!("zeta: {:?}", unique_kept.zeta));
        // log(&format!("poly_point: {:?}", self.poly_point));
        eprintln!("l: {:?}", l);
        eprintln!("zeta: {:?}", unique_kept.zeta);
        eprintln!("poly_point: {:?}", self.poly_point);

        // These are sk_i and pk_i from the paper.
        let key_share = (self.poly_point * l) + unique_kept.zeta;
        let public_share = (AffinePoint::GENERATOR * key_share).to_affine();

        // This is the input for the multiplication protocol.
        let input = vec![unique_kept.instance_key, key_share];

        // Now, we compute the variables related to each counter party.
<<<<<<< HEAD
        let mut keep: HashMap<u8, KeepPhase2to3> =
            HashMap::with_capacity((self.parameters.threshold - 1).into());
        let mut transmit: Vec<TransmitPhase2to3> =
            Vec::with_capacity((self.parameters.threshold - 1).into());
=======
        let mut keep: BTreeMap<u8, KeepPhase2to3> = BTreeMap::new();
        let mut transmit: Vec<TransmitPhase2to3> =
            Vec::with_capacity((self.parameters.threshold - 1) as usize);
>>>>>>> 9e1c18a5
        for message in received {
            // Index for the counterparty.
            let counterparty = message.parties.sender;
            let current_kept = kept.get(&counterparty).unwrap();

            // We continue the multiplication protocol to get the values
            // c^u and c^v from the paper. We are now the sender.

            // Let us retrieve the session id for multiplication.
            // Note that the roles are now reversed.
            let mul_sid = [
<<<<<<< HEAD
                counterparty.to_be_bytes().to_vec(),
                self.party_index.to_be_bytes().to_vec(),
                self.session_id.clone(),
                data.sign_id.clone(),
=======
                "Multiplication protocol".as_bytes(),
                &counterparty.to_be_bytes(),
                &self.party_index.to_be_bytes(),
                &self.session_id,
                &data.sign_id,
>>>>>>> 9e1c18a5
            ]
            .concat();

            let mul_result = self.mul_senders.get(&counterparty).unwrap().run(
                &mul_sid,
                &input,
                &message.mul_transmit,
            );

            let c_u: Scalar;
            let c_v: Scalar;
            let mul_transmit: MulDataToReceiver;
            match mul_result {
                Err(error) => {
                    return Err(Abort::new(
                        self.party_index,
                        &format!(
                            "Two-party multiplication protocol failed because of Party {}: {:?}",
                            counterparty, error.description
                        ),
                    ));
                }
                Ok((c_values, data_to_receiver)) => {
                    c_u = c_values[0];
                    c_v = c_values[1];
                    mul_transmit = data_to_receiver;
                }
            }

            // We compute the remaining values.
            let gamma_u = (AffinePoint::GENERATOR * c_u).to_affine();
            let gamma_v = (AffinePoint::GENERATOR * c_v).to_affine();

            let psi = unique_kept.inversion_mask - current_kept.chi;

            keep.insert(
                counterparty,
                KeepPhase2to3 {
                    c_u,
                    c_v,
                    commitment: message.commitment,
                    mul_keep: current_kept.mul_keep.clone(),
                    chi: current_kept.chi,
                },
            );
            transmit.push(TransmitPhase2to3 {
                parties: PartiesMessage {
                    sender: self.party_index,
                    receiver: counterparty,
                },
                // Check-adjust
                gamma_u,
                gamma_v,
                psi,
                public_share,
                // Decommit
                instance_point: unique_kept.instance_point,
                salt: current_kept.salt.clone(),
                // Multiply
                mul_transmit,
            });
        }

        // Common values to keep for the next phase.
        let unique_keep = UniqueKeep2to3 {
            instance_key: unique_kept.instance_key,
            instance_point: unique_kept.instance_point,
            inversion_mask: unique_kept.inversion_mask,
            key_share,
            public_share,
        };

        Ok((unique_keep, keep, transmit))
    }

    // Communication round 2
    // Transmit the messages.

    /// Phase 3 for signing: Steps 8 and 9 from
    /// Protocol 3.6 in <https://eprint.iacr.org/2023/765.pdf>.
    ///
    /// The inputs come from the previous phase. The messages received
    /// should be gathered in a vector (in any order).
    ///
    /// The first output is already the value `r` from the ECDSA signature.
    /// The second output should be broadcasted according to the conventions
    /// [here](self).
    ///
    /// # Errors
    ///
    /// Will return `Err` if some commitment doesn't verify, if the multiplication
    /// protocol fails or if one of the consistency checks is false. The error
    /// will also happen if the total instance point is trivial (very unlikely).
    ///
    /// # Panics
    ///
<<<<<<< HEAD
    /// Will panic if the list of keys in the `HashMap`'s are incompatible
=======
    /// Will panic if the list of keys in the `BTreeMap`'s are incompatible
>>>>>>> 9e1c18a5
    /// with the party indices in the vector `received`.
    pub fn sign_phase3(
        &self,
        data: &SignData,
        unique_kept: &UniqueKeep2to3,
<<<<<<< HEAD
        kept: &HashMap<u8, KeepPhase2to3>,
=======
        kept: &BTreeMap<u8, KeepPhase2to3>,
>>>>>>> 9e1c18a5
        received: &[TransmitPhase2to3],
    ) -> Result<(String, Broadcast3to4), Abort> {
        // Steps 8 and 9

        // The following values will represent the sums calculated in this step.
        let mut expected_public_key = unique_kept.public_share;
        let mut total_instance_point = unique_kept.instance_point;

        let mut first_sum_u_v = unique_kept.inversion_mask;

        let mut second_sum_u = Scalar::ZERO;
        let mut second_sum_v = Scalar::ZERO;

        for message in received {
<<<<<<< HEAD
            // log(&format!(
            //     "public_share server: {:?}",
            //     hex::encode(message.public_share.x().as_slice())
            // ));
            // log(&format!(
            //     "public_share client: {:?}",
            //     hex::encode(self.pk.x().as_slice())
            // ));

=======
>>>>>>> 9e1c18a5
            // Index for the counterparty.
            let counterparty = message.parties.sender;
            let current_kept = kept.get(&counterparty).unwrap();

            // Checking the committed value.
            let verification = verify_commitment_point(
                &message.instance_point,
                &current_kept.commitment,
                &message.salt,
            );
            if !verification {
                return Err(Abort::new(
                    self.party_index,
                    &format!("Failed to verify commitment from Party {counterparty}!"),
                ));
            }

            // Finishing the multiplication protocol.
            // We are now the receiver.

            // Let us retrieve the session id for multiplication.
            // Note that we reverse the roles again.
            let mul_sid = [
<<<<<<< HEAD
                self.party_index.to_be_bytes().to_vec(),
                counterparty.to_be_bytes().to_vec(),
                self.session_id.clone(),
                data.sign_id.clone(),
=======
                "Multiplication protocol".as_bytes(),
                &self.party_index.to_be_bytes(),
                &counterparty.to_be_bytes(),
                &self.session_id,
                &data.sign_id,
>>>>>>> 9e1c18a5
            ]
            .concat();

            let mul_result = self.mul_receivers.get(&counterparty).unwrap().run_phase2(
                &mul_sid,
                &current_kept.mul_keep,
                &message.mul_transmit,
            );

            let d_u: Scalar;
            let d_v: Scalar;
            match mul_result {
                Err(error) => {
                    return Err(Abort::new(
                        self.party_index,
                        &format!(
                            "Two-party multiplication protocol failed because of Party {}: {:?}",
                            counterparty, error.description
                        ),
                    ));
                }
                Ok(d_values) => {
                    d_u = d_values[0];
                    d_v = d_values[1];
                }
            }

            // First consistency checks.
            let generator = AffinePoint::GENERATOR;

            if (message.instance_point * current_kept.chi) != ((generator * d_u) + message.gamma_u)
            {
                return Err(Abort::new(
                    self.party_index,
                    &format!("Consistency check with u-variables failed for Party {counterparty}!"),
                ));
            }

            // In the paper, they write "Lagrange(P, j, 0) · P(j)". For the math
            // to be consistent, we believe it should be "pk_j" instead.
            // This agrees with the alternative computation of gamma_v at the
            // end of page 21 in the paper.
            if (message.public_share * current_kept.chi) != ((generator * d_v) + message.gamma_v) {
                return Err(Abort::new(
                    self.party_index,
                    &format!("Consistency check with v-variables failed for Party {counterparty}!"),
                ));
            }

            // We add the current summand to our sums.
            expected_public_key =
                (ProjectivePoint::from(expected_public_key) + message.public_share).to_affine();
            total_instance_point =
                (ProjectivePoint::from(total_instance_point) + message.instance_point).to_affine();

            first_sum_u_v += &message.psi;

            second_sum_u = second_sum_u + current_kept.c_u + d_u;
            second_sum_v = second_sum_v + current_kept.c_v + d_v;
        }

        // log(&format!("expected: {:?}", expected_public_key));
        // log(&format!("actual: {:?}", self.pk));
        // Second consistency check.
        eprintln!(
            "\nexpected: {:?}",
            hex::encode(expected_public_key.x().as_slice())
        );
        if expected_public_key != self.pk {
            return Err(Abort::new(
                self.party_index,
                "Consistency check for public key reconstruction failed!",
            ));
        }

        // We introduce another consistency check: the total instance point
        // should not be the point at infinity (this is not specified on
        // DKLs23 but actually on ECDSA itself). In any case, the probability
        // of this happening is very low.
        if total_instance_point == AffinePoint::IDENTITY {
            return Err(Abort::new(
                self.party_index,
                "Total instance point was trivial! (Very improbable)",
            ));
        }

        // We compute u_i, v_i and w_i from the paper.
        let u = (unique_kept.instance_key * first_sum_u_v) + second_sum_u;
        let v = (unique_kept.key_share * first_sum_u_v) + second_sum_v;

        let x_coord = hex::encode(total_instance_point.x().as_slice());
        // There is no salt because the hash function here is always the same.
        let w = (hash_as_scalar(&data.message_to_sign, &[]) * unique_kept.inversion_mask)
            + (v * Scalar::reduce(U256::from_be_hex(&x_coord)));

        let broadcast = Broadcast3to4 { u, w };

        // We also return the x-coordinate of the instance point.
        // This is half of the final signature.
        Ok((x_coord, broadcast))
    }

    // Communication round 3
    // Broadcast the messages (including to ourselves).

    /// Phase 4 for signing: Step 10 from
    /// Protocol 3.6 in <https://eprint.iacr.org/2023/765.pdf>.
    ///
    /// The inputs come from the previous phase. The messages received
    /// should be gathered in a vector (in any order). Note that our
    /// broadcasted message from the previous round should also appear
    /// here.
    ///
    /// The output is the value `s` from the ECDSA signature.
    ///
    /// # Errors
    ///
    /// Will return `Err` if the final ECDSA signature is invalid.
    pub fn sign_phase4(
        &self,
        data: &SignData,
        x_coord: &str,
        received: &[Broadcast3to4],
    ) -> Result<String, Abort> {
        // Step 10

        let mut numerator = Scalar::ZERO;
        let mut denominator = Scalar::ZERO;
        for message in received {
            numerator += &message.w;
            denominator += &message.u;
        }

        let signature_as_scalar = numerator * (denominator.invert().unwrap());
        let signature = hex::encode(signature_as_scalar.to_bytes().as_slice());

        let verification =
            verify_ecdsa_signature(&data.message_to_sign, &self.pk, x_coord, &signature);
        if !verification {
            return Err(Abort::new(
                self.party_index,
                "Invalid ECDSA signature at the end of the protocol!",
            ));
        }

        Ok(signature)
    }
}

/// Usual verifying function from ECDSA.
///
/// It receives a message already in bytes.
#[must_use]
pub fn verify_ecdsa_signature(
    msg: &[u8],
    pk: &AffinePoint,
    x_coord: &str,
    signature: &str,
) -> bool {
    let rx_as_int = U256::from_be_hex(x_coord);
    let s_as_int = U256::from_be_hex(signature);

    // Verify if the numbers are in the correct range.
    if !(U256::ZERO < rx_as_int
        && rx_as_int < Secp256k1::ORDER
        && U256::ZERO < s_as_int
        && s_as_int < Secp256k1::ORDER)
    {
        return false;
    }

    eprintln!("msg: {:?}", msg);
    eprintln!("pk: {:?}", hex::encode(pk.x().as_slice()));
    eprintln!("x_coord: {:?}", x_coord);
    eprintln!("signature: {:?}", signature);
    // log(&format!("msg: {:?}", msg));
    // log(&format!("pk: {:?}", hex::encode(pk.x().as_slice())));
    // log(&format!("x_coord: {:?}", x_coord));
    // log(&format!("signature: {:?}", signature));

    let rx_as_scalar = Scalar::reduce(rx_as_int);
    let s_as_scalar = Scalar::reduce(s_as_int);

    let inverse_s = s_as_scalar.invert().unwrap();

    let first = hash_as_scalar(msg, &[]) * inverse_s;
    // log(&format!("hashed msg: {:?}", hash_as_scalar(msg, &[])));
    eprintln!("hashed msg: {:?}", hash_as_scalar(msg, &[]));
    let second = rx_as_scalar * inverse_s;

    let point_to_check = ((AffinePoint::GENERATOR * first) + (*pk * second)).to_affine();
    if point_to_check == AffinePoint::IDENTITY {
        return false;
    }

    let x_check = Scalar::reduce(U256::from_be_slice(point_to_check.x().as_slice()));

    x_check == rx_as_scalar
}

#[cfg(test)]
mod tests {
    use super::*;
    use crate::protocols::dkg::*;
    use crate::protocols::re_key::re_key;
    use crate::protocols::*;
    use rand::Rng;

    /// Tests if the signing protocol generates a valid ECDSA signature.
    ///
    /// In this case, parties are sampled via the [`re_key`] function.
    #[test]
    fn test_signing() {
        // Disclaimer: this implementation is not the most efficient,
        // we are only testing if everything works! Note as well that
        // parties are being simulated one after the other, but they
        // should actually execute the protocol simultaneously.

        let threshold = rand::thread_rng().gen_range(2..=5); // You can change the ranges here.
        let offset = rand::thread_rng().gen_range(0..=5);

        let parameters = Parameters {
            threshold,
            share_count: threshold + offset,
        }; // You can fix the parameters if you prefer.

        // We use the re_key function to quickly sample the parties.
        let session_id = rand::thread_rng().gen::<[u8; 32]>();
        let secret_key = Scalar::random(rand::thread_rng());
        let parties = re_key(&parameters, &session_id, &secret_key, None);

        // SIGNING

        let sign_id = rand::thread_rng().gen::<[u8; 32]>();
        let message_to_sign = "Message to sign!".as_bytes();

        // For simplicity, we are testing only the first parties.
        let executing_parties: Vec<u8> = Vec::from_iter(1..=parameters.threshold);

        // Each party prepares their data for this signing session.
<<<<<<< HEAD
        let mut all_data: HashMap<u8, SignData> =
            HashMap::with_capacity(parameters.threshold.into());
=======
        let mut all_data: BTreeMap<u8, SignData> = BTreeMap::new();
>>>>>>> 9e1c18a5
        for party_index in executing_parties.clone() {
            //Gather the counterparties
            let mut counterparties = executing_parties.clone();
            counterparties.retain(|index| *index != party_index);

            all_data.insert(
                party_index,
                SignData {
                    sign_id: sign_id.to_vec(),
                    counterparties,
                    message_to_sign: message_to_sign.to_vec(),
                },
            );
        }

        // Phase 1
<<<<<<< HEAD
        let mut unique_kept_1to2: HashMap<u8, UniqueKeep1to2> =
            HashMap::with_capacity(parameters.threshold.into());
        let mut kept_1to2: HashMap<u8, HashMap<u8, KeepPhase1to2>> =
            HashMap::with_capacity(parameters.threshold.into());
        let mut transmit_1to2: HashMap<u8, Vec<TransmitPhase1to2>> =
            HashMap::with_capacity(parameters.threshold.into());
=======
        let mut unique_kept_1to2: BTreeMap<u8, UniqueKeep1to2> = BTreeMap::new();
        let mut kept_1to2: BTreeMap<u8, BTreeMap<u8, KeepPhase1to2>> = BTreeMap::new();
        let mut transmit_1to2: BTreeMap<u8, Vec<TransmitPhase1to2>> = BTreeMap::new();
>>>>>>> 9e1c18a5
        for party_index in executing_parties.clone() {
            let (unique_keep, keep, transmit) = parties[(party_index - 1) as usize]
                .sign_phase1(all_data.get(&party_index).unwrap());

<<<<<<< HEAD
            eprintln!("unique_keep: {:?}", unique_keep);
            eprintln!("keep: {:?}", keep);
            eprintln!("transmit: {:?}", transmit);
=======
>>>>>>> 9e1c18a5
            unique_kept_1to2.insert(party_index, unique_keep);
            kept_1to2.insert(party_index, keep);
            transmit_1to2.insert(party_index, transmit);
        }

        // Communication round 1
<<<<<<< HEAD
        let mut received_1to2: HashMap<u8, Vec<TransmitPhase1to2>> =
            HashMap::with_capacity(parameters.threshold.into());
        for party_index in executing_parties.clone() {
            let mut new_row: Vec<TransmitPhase1to2> =
                Vec::with_capacity((parameters.threshold - 1).into());
            for (_, messages) in &transmit_1to2 {
                for message in messages {
                    // Check if this message should be sent to us.
                    if message.parties.receiver == party_index {
                        new_row.push(message.clone());
                    }
                }
            }
            received_1to2.insert(party_index, new_row);
        }

        // Phase 2
        let mut unique_kept_2to3: HashMap<u8, UniqueKeep2to3> =
            HashMap::with_capacity(parameters.threshold.into());
        let mut kept_2to3: HashMap<u8, HashMap<u8, KeepPhase2to3>> =
            HashMap::with_capacity(parameters.threshold.into());
        let mut transmit_2to3: HashMap<u8, Vec<TransmitPhase2to3>> =
            HashMap::with_capacity(parameters.threshold.into());
=======
        let mut received_1to2: BTreeMap<u8, Vec<TransmitPhase1to2>> = BTreeMap::new();

        for &party_index in &executing_parties {
            let messages_for_party: Vec<TransmitPhase1to2> = transmit_1to2
                .values()
                .flatten()
                .filter(|message| message.parties.receiver == party_index)
                .cloned()
                .collect();

            received_1to2.insert(party_index, messages_for_party);
        }

        // Phase 2
        let mut unique_kept_2to3: BTreeMap<u8, UniqueKeep2to3> = BTreeMap::new();
        let mut kept_2to3: BTreeMap<u8, BTreeMap<u8, KeepPhase2to3>> = BTreeMap::new();
        let mut transmit_2to3: BTreeMap<u8, Vec<TransmitPhase2to3>> = BTreeMap::new();
>>>>>>> 9e1c18a5
        for party_index in executing_parties.clone() {
            let result = parties[(party_index - 1) as usize].sign_phase2(
                all_data.get(&party_index).unwrap(),
                unique_kept_1to2.get(&party_index).unwrap(),
                kept_1to2.get(&party_index).unwrap(),
                received_1to2.get(&party_index).unwrap(),
            );
            match result {
                Err(abort) => {
                    panic!("Party {} aborted: {:?}", abort.index, abort.description);
                }
                Ok((unique_keep, keep, transmit)) => {
                    unique_kept_2to3.insert(party_index, unique_keep);
                    kept_2to3.insert(party_index, keep);
                    transmit_2to3.insert(party_index, transmit);
                }
            }
        }

        // Communication round 2
<<<<<<< HEAD
        let mut received_2to3: HashMap<u8, Vec<TransmitPhase2to3>> =
            HashMap::with_capacity(parameters.threshold.into());
        for party_index in executing_parties.clone() {
            let mut new_row: Vec<TransmitPhase2to3> =
                Vec::with_capacity((parameters.threshold - 1).into());
            for (_, messages) in &transmit_2to3 {
                for message in messages {
                    // Check if this message should be sent to us.
                    if message.parties.receiver == party_index {
                        new_row.push(message.clone());
                    }
                }
            }
            received_2to3.insert(party_index, new_row);
        }

        // Phase 3
        let mut x_coords: Vec<String> = Vec::with_capacity(parameters.threshold.into());
        let mut broadcast_3to4: Vec<Broadcast3to4> =
            Vec::with_capacity(parameters.threshold.into());
=======
        let mut received_2to3: BTreeMap<u8, Vec<TransmitPhase2to3>> = BTreeMap::new();

        for &party_index in &executing_parties {
            let messages_for_party: Vec<TransmitPhase2to3> = transmit_2to3
                .values()
                .flatten()
                .filter(|message| message.parties.receiver == party_index)
                .cloned()
                .collect();

            received_2to3.insert(party_index, messages_for_party);
        }

        // Phase 3
        let mut x_coords: Vec<String> = Vec::with_capacity(parameters.threshold as usize);
        let mut broadcast_3to4: Vec<Broadcast3to4> =
            Vec::with_capacity(parameters.threshold as usize);
>>>>>>> 9e1c18a5
        for party_index in executing_parties.clone() {
            let result = parties[(party_index - 1) as usize].sign_phase3(
                all_data.get(&party_index).unwrap(),
                unique_kept_2to3.get(&party_index).unwrap(),
                kept_2to3.get(&party_index).unwrap(),
                received_2to3.get(&party_index).unwrap(),
            );
            match result {
                Err(abort) => {
                    panic!("Party {} aborted: {:?}", abort.index, abort.description);
                }
                Ok((x_coord, broadcast)) => {
                    x_coords.push(x_coord);
                    broadcast_3to4.push(broadcast);
                }
            }
        }

        // We verify all parties got the same x coordinate.
        let x_coord = x_coords[0].clone(); // We take the first one as reference.
        for i in 1..parameters.threshold {
            assert_eq!(x_coord, x_coords[i as usize]);
        }

        // Communication round 3
        // This is a broadcast to all parties. The desired result is already broadcast_3to4.

        // Phase 4
        // It is essentially independent of the party, so we compute just once.
        let some_index = executing_parties[0];
        let result = parties[(some_index - 1) as usize].sign_phase4(
            all_data.get(&some_index).unwrap(),
            &x_coord,
            &broadcast_3to4,
        );
        if let Err(abort) = result {
            panic!("Party {} aborted: {:?}", abort.index, abort.description);
        }
        // We could call verify_ecdsa_signature here, but it is already called during Phase 4.
    }

    /// Tests if the signing protocol generates a valid ECDSA signature
    /// and that it is the same one as we would get if we knew the
    /// secret key shared by the parties.
    ///
    /// In this case, parties are sampled via the [`re_key`] function.
    #[test]
    fn test_signing_against_ecdsa() {
        let threshold = rand::thread_rng().gen_range(2..=5); // You can change the ranges here.
        let offset = rand::thread_rng().gen_range(0..=5);

        let parameters = Parameters {
            threshold,
            share_count: threshold + offset,
        }; // You can fix the parameters if you prefer.

        // We use the re_key function to quickly sample the parties.
        let session_id = rand::thread_rng().gen::<[u8; 32]>();
        let secret_key = Scalar::random(rand::thread_rng());
        let parties = re_key(&parameters, &session_id, &secret_key, None);

        // SIGNING (as in test_signing)

        let sign_id = rand::thread_rng().gen::<[u8; 32]>();
        let message_to_sign = "Message to sign!".as_bytes();

        // For simplicity, we are testing only the first parties.
        let executing_parties: Vec<u8> = Vec::from_iter(1..=parameters.threshold);

        // Each party prepares their data for this signing session.
<<<<<<< HEAD
        let mut all_data: HashMap<u8, SignData> =
            HashMap::with_capacity(parameters.threshold.into());
=======
        let mut all_data: BTreeMap<u8, SignData> = BTreeMap::new();
>>>>>>> 9e1c18a5
        for party_index in executing_parties.clone() {
            //Gather the counterparties
            let mut counterparties = executing_parties.clone();
            counterparties.retain(|index| *index != party_index);

            all_data.insert(
                party_index,
                SignData {
                    sign_id: sign_id.to_vec(),
                    counterparties,
                    message_to_sign: message_to_sign.to_vec(),
                },
            );
        }

        // Phase 1
<<<<<<< HEAD
        let mut unique_kept_1to2: HashMap<u8, UniqueKeep1to2> =
            HashMap::with_capacity(parameters.threshold.into());
        let mut kept_1to2: HashMap<u8, HashMap<u8, KeepPhase1to2>> =
            HashMap::with_capacity(parameters.threshold.into());
        let mut transmit_1to2: HashMap<u8, Vec<TransmitPhase1to2>> =
            HashMap::with_capacity(parameters.threshold.into());
=======
        let mut unique_kept_1to2: BTreeMap<u8, UniqueKeep1to2> = BTreeMap::new();
        let mut kept_1to2: BTreeMap<u8, BTreeMap<u8, KeepPhase1to2>> = BTreeMap::new();
        let mut transmit_1to2: BTreeMap<u8, Vec<TransmitPhase1to2>> = BTreeMap::new();
>>>>>>> 9e1c18a5
        for party_index in executing_parties.clone() {
            let (unique_keep, keep, transmit) = parties[(party_index - 1) as usize]
                .sign_phase1(all_data.get(&party_index).unwrap());

            unique_kept_1to2.insert(party_index, unique_keep);
            kept_1to2.insert(party_index, keep);
            transmit_1to2.insert(party_index, transmit);
        }

        // Communication round 1
<<<<<<< HEAD
        let mut received_1to2: HashMap<u8, Vec<TransmitPhase1to2>> =
            HashMap::with_capacity(parameters.threshold.into());
        for party_index in executing_parties.clone() {
            let mut new_row: Vec<TransmitPhase1to2> =
                Vec::with_capacity((parameters.threshold - 1).into());
            for (_, messages) in &transmit_1to2 {
                for message in messages {
                    // Check if this message should be sent to us.
                    if message.parties.receiver == party_index {
                        new_row.push(message.clone());
                    }
                }
            }
            received_1to2.insert(party_index, new_row);
        }

        // Phase 2
        let mut unique_kept_2to3: HashMap<u8, UniqueKeep2to3> =
            HashMap::with_capacity(parameters.threshold.into());
        let mut kept_2to3: HashMap<u8, HashMap<u8, KeepPhase2to3>> =
            HashMap::with_capacity(parameters.threshold.into());
        let mut transmit_2to3: HashMap<u8, Vec<TransmitPhase2to3>> =
            HashMap::with_capacity(parameters.threshold.into());
=======
        let mut received_1to2: BTreeMap<u8, Vec<TransmitPhase1to2>> = BTreeMap::new();

        for &party_index in &executing_parties {
            let messages_for_party: Vec<TransmitPhase1to2> = transmit_1to2
                .values()
                .flatten()
                .filter(|message| message.parties.receiver == party_index)
                .cloned()
                .collect();

            received_1to2.insert(party_index, messages_for_party);
        }

        // Phase 2
        let mut unique_kept_2to3: BTreeMap<u8, UniqueKeep2to3> = BTreeMap::new();
        let mut kept_2to3: BTreeMap<u8, BTreeMap<u8, KeepPhase2to3>> = BTreeMap::new();
        let mut transmit_2to3: BTreeMap<u8, Vec<TransmitPhase2to3>> = BTreeMap::new();
>>>>>>> 9e1c18a5
        for party_index in executing_parties.clone() {
            let result = parties[(party_index - 1) as usize].sign_phase2(
                all_data.get(&party_index).unwrap(),
                unique_kept_1to2.get(&party_index).unwrap(),
                kept_1to2.get(&party_index).unwrap(),
                received_1to2.get(&party_index).unwrap(),
            );
            match result {
                Err(abort) => {
                    panic!("Party {} aborted: {:?}", abort.index, abort.description);
                }
                Ok((unique_keep, keep, transmit)) => {
                    unique_kept_2to3.insert(party_index, unique_keep);
                    kept_2to3.insert(party_index, keep);
                    transmit_2to3.insert(party_index, transmit);
                }
            }
        }

        // Communication round 2
<<<<<<< HEAD
        let mut received_2to3: HashMap<u8, Vec<TransmitPhase2to3>> =
            HashMap::with_capacity(parameters.threshold.into());
        for party_index in executing_parties.clone() {
            let mut new_row: Vec<TransmitPhase2to3> =
                Vec::with_capacity((parameters.threshold - 1).into());
            for (_, messages) in &transmit_2to3 {
                for message in messages {
                    // Check if this message should be sent to us.
                    if message.parties.receiver == party_index {
                        new_row.push(message.clone());
                    }
                }
            }
            received_2to3.insert(party_index, new_row);
        }

        // Phase 3
        let mut x_coords: Vec<String> = Vec::with_capacity(parameters.threshold.into());
        let mut broadcast_3to4: Vec<Broadcast3to4> =
            Vec::with_capacity(parameters.threshold.into());
=======
        let mut received_2to3: BTreeMap<u8, Vec<TransmitPhase2to3>> = BTreeMap::new();

        for &party_index in &executing_parties {
            let messages_for_party: Vec<TransmitPhase2to3> = transmit_2to3
                .values()
                .flatten()
                .filter(|message| message.parties.receiver == party_index)
                .cloned()
                .collect();

            received_2to3.insert(party_index, messages_for_party);
        }

        // Phase 3
        let mut x_coords: Vec<String> = Vec::with_capacity(parameters.threshold as usize);
        let mut broadcast_3to4: Vec<Broadcast3to4> =
            Vec::with_capacity(parameters.threshold as usize);
>>>>>>> 9e1c18a5
        for party_index in executing_parties.clone() {
            let result = parties[(party_index - 1) as usize].sign_phase3(
                all_data.get(&party_index).unwrap(),
                unique_kept_2to3.get(&party_index).unwrap(),
                kept_2to3.get(&party_index).unwrap(),
                received_2to3.get(&party_index).unwrap(),
            );
            match result {
                Err(abort) => {
                    panic!("Party {} aborted: {:?}", abort.index, abort.description);
                }
                Ok((x_coord, broadcast)) => {
                    x_coords.push(x_coord);
                    broadcast_3to4.push(broadcast);
                }
            }
        }

        // We verify all parties got the same x coordinate.
        let x_coord = x_coords[0].clone(); // We take the first one as reference.
        for i in 1..parameters.threshold {
            assert_eq!(x_coord, x_coords[i as usize]);
        }

        // Communication round 3
        // This is a broadcast to all parties. The desired result is already broadcast_3to4.

        // Phase 4
        // It is essentially independent of the party, so we compute just once.
        let some_index = executing_parties[0];
        let result = parties[(some_index - 1) as usize].sign_phase4(
            all_data.get(&some_index).unwrap(),
            &x_coord,
            &broadcast_3to4,
        );
<<<<<<< HEAD
        let signature: String;
        match result {
            Err(abort) => {
                panic!("Party {} aborted: {:?}", abort.index, abort.description);
            }
            Ok(s) => {
                signature = s;
            }
        }
=======
        let signature = match result {
            Err(abort) => {
                panic!("Party {} aborted: {:?}", abort.index, abort.description);
            }
            Ok(s) => s,
        };
>>>>>>> 9e1c18a5
        // We could call verify_ecdsa_signature here, but it is already called during Phase 4.

        // ECDSA (computations that would be done if there were only one person)

        // Let us retrieve the total instance/ephemeral key.
        let mut total_instance_key = Scalar::ZERO;
        for (_, kept) in unique_kept_1to2 {
            total_instance_key += kept.instance_key;
        }

        // We compare the total "instance point" with the parties' calculations.
        let total_instance_point = (AffinePoint::GENERATOR * total_instance_key).to_affine();
        let expected_x_coord = hex::encode(total_instance_point.x().as_slice());
        assert_eq!(x_coord, expected_x_coord);

        // The hash of the message:
        let hashed_message = hash_as_scalar(message_to_sign, &[]);
        assert_eq!(
            hashed_message,
            Scalar::reduce(U256::from_be_hex(
                "ece3e5d77980859352a5e702cb429f3d4dbdc12443e359ae60d15fe3c0333c0d"
            ))
        );

        // Now we can find the signature in the usual way.
        let expected_signature_as_scalar = total_instance_key.invert().unwrap()
            * (hashed_message
                + (secret_key * Scalar::reduce(U256::from_be_hex(&expected_x_coord))));
        let expected_signature = hex::encode(expected_signature_as_scalar.to_bytes().as_slice());

        // We compare the results.
        assert_eq!(signature, expected_signature);
    }

    /// Tests DKG and signing together. The main purpose is to
    /// verify whether the initialization protocols from DKG are working.
    ///
    /// It is a combination of `test_dkg_initialization` and [`test_signing`].
    #[test]
    fn test_dkg_and_signing() {
        // DKG (as in test_dkg_initialization)

        let threshold = rand::thread_rng().gen_range(2..=5); // You can change the ranges here.
        let offset = rand::thread_rng().gen_range(0..=5);

        let parameters = Parameters {
            threshold,
            share_count: threshold + offset,
        }; // You can fix the parameters if you prefer.
        let session_id = rand::thread_rng().gen::<[u8; 32]>();

        // Each party prepares their data for this DKG.
        let mut all_data: Vec<SessionData> = Vec::with_capacity(parameters.share_count as usize);
        for i in 0..parameters.share_count {
            all_data.push(SessionData {
                parameters: parameters.clone(),
                party_index: i + 1,
                session_id: session_id.to_vec(),
            });
        }

        // Phase 1
        let mut dkg_1: Vec<Vec<Scalar>> = Vec::with_capacity(parameters.share_count as usize);
        for i in 0..parameters.share_count {
            let out1 = phase1(&all_data[i as usize]);

            dkg_1.push(out1);
        }

        // Communication round 1 - Each party receives a fragment from each counterparty.
        // They also produce a fragment for themselves.
        let mut poly_fragments = vec![
<<<<<<< HEAD
            Vec::<Scalar>::with_capacity(parameters.share_count.into());
=======
            Vec::<Scalar>::with_capacity(parameters.share_count as usize);
>>>>>>> 9e1c18a5
            parameters.share_count as usize
        ];
        for row_i in dkg_1 {
            for j in 0..parameters.share_count {
                poly_fragments[j as usize].push(row_i[j as usize]);
            }
        }

        // Phase 2
<<<<<<< HEAD
        let mut poly_points: Vec<Scalar> = Vec::with_capacity(parameters.share_count.into());
        let mut proofs_commitments: Vec<ProofCommitment> =
            Vec::with_capacity(parameters.share_count.into());
        let mut zero_kept_2to3: Vec<HashMap<u8, KeepInitZeroSharePhase2to3>> =
            Vec::with_capacity(parameters.share_count.into());
        let mut zero_transmit_2to4: Vec<Vec<TransmitInitZeroSharePhase2to4>> =
            Vec::with_capacity(parameters.share_count.into());
        let mut bip_kept_2to3: Vec<UniqueKeepDerivationPhase2to3> =
            Vec::with_capacity(parameters.share_count.into());
        let mut bip_broadcast_2to4: HashMap<u8, BroadcastDerivationPhase2to4> =
            HashMap::with_capacity(parameters.share_count.into());
=======
        let mut poly_points: Vec<Scalar> = Vec::with_capacity(parameters.share_count as usize);
        let mut proofs_commitments: Vec<ProofCommitment> =
            Vec::with_capacity(parameters.share_count as usize);
        let mut zero_kept_2to3: Vec<BTreeMap<u8, KeepInitZeroSharePhase2to3>> =
            Vec::with_capacity(parameters.share_count as usize);
        let mut zero_transmit_2to4: Vec<Vec<TransmitInitZeroSharePhase2to4>> =
            Vec::with_capacity(parameters.share_count as usize);
        let mut bip_kept_2to3: Vec<UniqueKeepDerivationPhase2to3> =
            Vec::with_capacity(parameters.share_count as usize);
        let mut bip_broadcast_2to4: BTreeMap<u8, BroadcastDerivationPhase2to4> = BTreeMap::new();
>>>>>>> 9e1c18a5
        for i in 0..parameters.share_count {
            let (out1, out2, out3, out4, out5, out6) =
                phase2(&all_data[i as usize], &poly_fragments[i as usize]);

            poly_points.push(out1);
            proofs_commitments.push(out2);
            zero_kept_2to3.push(out3);
            zero_transmit_2to4.push(out4);
            bip_kept_2to3.push(out5);
<<<<<<< HEAD
            bip_broadcast_2to4.insert(i + 1, out6); // This variable should be grouped into a HashMap.
=======
            bip_broadcast_2to4.insert(i + 1, out6); // This variable should be grouped into a BTreeMap.
>>>>>>> 9e1c18a5
        }

        // Communication round 2
        let mut zero_received_2to4: Vec<Vec<TransmitInitZeroSharePhase2to4>> =
<<<<<<< HEAD
            Vec::with_capacity(parameters.share_count.into());
=======
            Vec::with_capacity(parameters.share_count as usize);
>>>>>>> 9e1c18a5
        for i in 1..=parameters.share_count {
            // We don't need to transmit the commitments because proofs_commitments is already what we need.
            // In practice, this should be done here.

            let mut new_row: Vec<TransmitInitZeroSharePhase2to4> =
<<<<<<< HEAD
                Vec::with_capacity((parameters.share_count - 1).into());
=======
                Vec::with_capacity((parameters.share_count - 1) as usize);
>>>>>>> 9e1c18a5
            for party in &zero_transmit_2to4 {
                for message in party {
                    // Check if this message should be sent to us.
                    if message.parties.receiver == i {
                        new_row.push(message.clone());
                    }
                }
            }
            zero_received_2to4.push(new_row);
        }

        // bip_transmit_2to4 is already in the format we need.
        // In practice, the messages received should be grouped into a BTreeMap.

        // Phase 3
<<<<<<< HEAD
        let mut zero_kept_3to4: Vec<HashMap<u8, KeepInitZeroSharePhase3to4>> =
            Vec::with_capacity(parameters.share_count.into());
        let mut zero_transmit_3to4: Vec<Vec<TransmitInitZeroSharePhase3to4>> =
            Vec::with_capacity(parameters.share_count.into());
        let mut mul_kept_3to4: Vec<HashMap<u8, KeepInitMulPhase3to4>> =
            Vec::with_capacity(parameters.share_count.into());
        let mut mul_transmit_3to4: Vec<Vec<TransmitInitMulPhase3to4>> =
            Vec::with_capacity(parameters.share_count.into());
        let mut bip_broadcast_3to4: HashMap<u8, BroadcastDerivationPhase3to4> =
            HashMap::with_capacity(parameters.share_count.into());
=======
        let mut zero_kept_3to4: Vec<BTreeMap<u8, KeepInitZeroSharePhase3to4>> =
            Vec::with_capacity(parameters.share_count as usize);
        let mut zero_transmit_3to4: Vec<Vec<TransmitInitZeroSharePhase3to4>> =
            Vec::with_capacity(parameters.share_count as usize);
        let mut mul_kept_3to4: Vec<BTreeMap<u8, KeepInitMulPhase3to4>> =
            Vec::with_capacity(parameters.share_count as usize);
        let mut mul_transmit_3to4: Vec<Vec<TransmitInitMulPhase3to4>> =
            Vec::with_capacity(parameters.share_count as usize);
        let mut bip_broadcast_3to4: BTreeMap<u8, BroadcastDerivationPhase3to4> = BTreeMap::new();
>>>>>>> 9e1c18a5
        for i in 0..parameters.share_count {
            let (out1, out2, out3, out4, out5) = phase3(
                &all_data[i as usize],
                &zero_kept_2to3[i as usize],
                &bip_kept_2to3[i as usize],
            );

            zero_kept_3to4.push(out1);
            zero_transmit_3to4.push(out2);
            mul_kept_3to4.push(out3);
            mul_transmit_3to4.push(out4);
<<<<<<< HEAD
            bip_broadcast_3to4.insert(i + 1, out5); // This variable should be grouped into a HashMap.
=======
            bip_broadcast_3to4.insert(i + 1, out5); // This variable should be grouped into a BTreeMap.
>>>>>>> 9e1c18a5
        }

        // Communication round 3
        let mut zero_received_3to4: Vec<Vec<TransmitInitZeroSharePhase3to4>> =
<<<<<<< HEAD
            Vec::with_capacity(parameters.share_count.into());
        let mut mul_received_3to4: Vec<Vec<TransmitInitMulPhase3to4>> =
            Vec::with_capacity(parameters.share_count.into());
        for i in 1..=parameters.share_count {
            // We don't need to transmit the proofs because proofs_commitments is already what we need.
            // In practice, this should be done here.

            let mut new_row: Vec<TransmitInitZeroSharePhase3to4> =
                Vec::with_capacity((parameters.share_count - 1).into());
            for party in &zero_transmit_3to4 {
                for message in party {
                    // Check if this message should be sent to us.
                    if message.parties.receiver == i {
                        new_row.push(message.clone());
                    }
                }
            }
            zero_received_3to4.push(new_row);

            let mut new_row: Vec<TransmitInitMulPhase3to4> =
                Vec::with_capacity((parameters.share_count - 1).into());
=======
            Vec::with_capacity(parameters.share_count as usize);
        let mut mul_received_3to4: Vec<Vec<TransmitInitMulPhase3to4>> =
            Vec::with_capacity(parameters.share_count as usize);
        for i in 1..=parameters.share_count {
            // We don't need to transmit the proofs because proofs_commitments is already what we need.
            // In practice, this should be done here.

            let mut new_row: Vec<TransmitInitZeroSharePhase3to4> =
                Vec::with_capacity((parameters.share_count - 1) as usize);
            for party in &zero_transmit_3to4 {
                for message in party {
                    // Check if this message should be sent to us.
                    if message.parties.receiver == i {
                        new_row.push(message.clone());
                    }
                }
            }
            zero_received_3to4.push(new_row);

            let mut new_row: Vec<TransmitInitMulPhase3to4> =
                Vec::with_capacity((parameters.share_count - 1) as usize);
>>>>>>> 9e1c18a5
            for party in &mul_transmit_3to4 {
                for message in party {
                    // Check if this message should be sent to us.
                    if message.parties.receiver == i {
                        new_row.push(message.clone());
                    }
                }
            }
            mul_received_3to4.push(new_row);
        }

        // bip_transmit_3to4 is already in the format we need.
<<<<<<< HEAD
        // In practice, the messages received should be grouped into a HashMap.
=======
        // In practice, the messages received should be grouped into a BTreeMap.
>>>>>>> 9e1c18a5

        // Phase 4
        let mut parties: Vec<Party> = Vec::with_capacity(parameters.share_count as usize);
        for i in 0..parameters.share_count {
            let result = phase4(
                &all_data[i as usize],
                &poly_points[i as usize],
                &proofs_commitments,
                &zero_kept_3to4[i as usize],
                &zero_received_2to4[i as usize],
                &zero_received_3to4[i as usize],
                &mul_kept_3to4[i as usize],
                &mul_received_3to4[i as usize],
                &bip_broadcast_2to4,
                &bip_broadcast_3to4,
            );
            match result {
                Err(abort) => {
                    panic!("Party {} aborted: {:?}", abort.index, abort.description);
                }
                Ok(party) => {
                    parties.push(party);
                }
            }
        }

        // We check if the public keys and chain codes are the same.
        let expected_pk = parties[0].pk;
        let expected_chain_code = parties[0].derivation_data.chain_code;
        for party in &parties {
            assert_eq!(expected_pk, party.pk);
            assert_eq!(expected_chain_code, party.derivation_data.chain_code);
        }

        // SIGNING (as in test_signing)

        let sign_id = rand::thread_rng().gen::<[u8; 32]>();
        let message_to_sign = "Message to sign!".as_bytes();

        // For simplicity, we are testing only the first parties.
        let executing_parties: Vec<u8> = Vec::from_iter(1..=parameters.threshold);

        // Each party prepares their data for this signing session.
<<<<<<< HEAD
        let mut all_data: HashMap<u8, SignData> =
            HashMap::with_capacity(parameters.threshold.into());
=======
        let mut all_data: BTreeMap<u8, SignData> = BTreeMap::new();
>>>>>>> 9e1c18a5
        for party_index in executing_parties.clone() {
            //Gather the counterparties
            let mut counterparties = executing_parties.clone();
            counterparties.retain(|index| *index != party_index);

            all_data.insert(
                party_index,
                SignData {
                    sign_id: sign_id.to_vec(),
                    counterparties,
                    message_to_sign: message_to_sign.to_vec(),
                },
            );
        }

        // Phase 1
<<<<<<< HEAD
        let mut unique_kept_1to2: HashMap<u8, UniqueKeep1to2> =
            HashMap::with_capacity(parameters.threshold.into());
        let mut kept_1to2: HashMap<u8, HashMap<u8, KeepPhase1to2>> =
            HashMap::with_capacity(parameters.threshold.into());
        let mut transmit_1to2: HashMap<u8, Vec<TransmitPhase1to2>> =
            HashMap::with_capacity(parameters.threshold.into());
=======
        let mut unique_kept_1to2: BTreeMap<u8, UniqueKeep1to2> = BTreeMap::new();
        let mut kept_1to2: BTreeMap<u8, BTreeMap<u8, KeepPhase1to2>> = BTreeMap::new();
        let mut transmit_1to2: BTreeMap<u8, Vec<TransmitPhase1to2>> = BTreeMap::new();
>>>>>>> 9e1c18a5
        for party_index in executing_parties.clone() {
            let (unique_keep, keep, transmit) = parties[(party_index - 1) as usize]
                .sign_phase1(all_data.get(&party_index).unwrap());

            unique_kept_1to2.insert(party_index, unique_keep);
            kept_1to2.insert(party_index, keep);
            transmit_1to2.insert(party_index, transmit);
        }

        // Communication round 1
<<<<<<< HEAD
        let mut received_1to2: HashMap<u8, Vec<TransmitPhase1to2>> =
            HashMap::with_capacity(parameters.threshold.into());
        for party_index in executing_parties.clone() {
            let mut new_row: Vec<TransmitPhase1to2> =
                Vec::with_capacity((parameters.threshold - 1).into());
            for (_, messages) in &transmit_1to2 {
                for message in messages {
                    // Check if this message should be sent to us.
                    if message.parties.receiver == party_index {
                        new_row.push(message.clone());
                    }
                }
            }
            received_1to2.insert(party_index, new_row);
        }

        // Phase 2
        let mut unique_kept_2to3: HashMap<u8, UniqueKeep2to3> =
            HashMap::with_capacity(parameters.threshold.into());
        let mut kept_2to3: HashMap<u8, HashMap<u8, KeepPhase2to3>> =
            HashMap::with_capacity(parameters.threshold.into());
        let mut transmit_2to3: HashMap<u8, Vec<TransmitPhase2to3>> =
            HashMap::with_capacity(parameters.threshold.into());
=======
        let mut received_1to2: BTreeMap<u8, Vec<TransmitPhase1to2>> = BTreeMap::new();

        for &party_index in &executing_parties {
            let messages_for_party: Vec<TransmitPhase1to2> = transmit_1to2
                .values()
                .flatten()
                .filter(|message| message.parties.receiver == party_index)
                .cloned()
                .collect();

            received_1to2.insert(party_index, messages_for_party);
        }

        // Phase 2
        let mut unique_kept_2to3: BTreeMap<u8, UniqueKeep2to3> = BTreeMap::new();
        let mut kept_2to3: BTreeMap<u8, BTreeMap<u8, KeepPhase2to3>> = BTreeMap::new();
        let mut transmit_2to3: BTreeMap<u8, Vec<TransmitPhase2to3>> = BTreeMap::new();
>>>>>>> 9e1c18a5
        for party_index in executing_parties.clone() {
            let result = parties[(party_index - 1) as usize].sign_phase2(
                all_data.get(&party_index).unwrap(),
                unique_kept_1to2.get(&party_index).unwrap(),
                kept_1to2.get(&party_index).unwrap(),
                received_1to2.get(&party_index).unwrap(),
            );
            match result {
                Err(abort) => {
                    panic!("Party {} aborted: {:?}", abort.index, abort.description);
                }
                Ok((unique_keep, keep, transmit)) => {
                    unique_kept_2to3.insert(party_index, unique_keep);
                    kept_2to3.insert(party_index, keep);
                    transmit_2to3.insert(party_index, transmit);
                }
            }
        }

        // Communication round 2
<<<<<<< HEAD
        let mut received_2to3: HashMap<u8, Vec<TransmitPhase2to3>> =
            HashMap::with_capacity(parameters.threshold.into());
        for party_index in executing_parties.clone() {
            let mut new_row: Vec<TransmitPhase2to3> =
                Vec::with_capacity((parameters.threshold - 1).into());
            for (_, messages) in &transmit_2to3 {
                for message in messages {
                    // Check if this message should be sent to us.
                    if message.parties.receiver == party_index {
                        new_row.push(message.clone());
                    }
                }
            }
            received_2to3.insert(party_index, new_row);
        }

        // Phase 3
        let mut x_coords: Vec<String> = Vec::with_capacity(parameters.threshold.into());
        let mut broadcast_3to4: Vec<Broadcast3to4> =
            Vec::with_capacity(parameters.threshold.into());
=======
        let mut received_2to3: BTreeMap<u8, Vec<TransmitPhase2to3>> = BTreeMap::new();

        for &party_index in &executing_parties {
            let messages_for_party: Vec<TransmitPhase2to3> = transmit_2to3
                .values()
                .flatten()
                .filter(|message| message.parties.receiver == party_index)
                .cloned()
                .collect();

            received_2to3.insert(party_index, messages_for_party);
        }

        // Phase 3
        let mut x_coords: Vec<String> = Vec::with_capacity(parameters.threshold as usize);
        let mut broadcast_3to4: Vec<Broadcast3to4> =
            Vec::with_capacity(parameters.threshold as usize);
>>>>>>> 9e1c18a5
        for party_index in executing_parties.clone() {
            let result = parties[(party_index - 1) as usize].sign_phase3(
                all_data.get(&party_index).unwrap(),
                unique_kept_2to3.get(&party_index).unwrap(),
                kept_2to3.get(&party_index).unwrap(),
                received_2to3.get(&party_index).unwrap(),
            );
            match result {
                Err(abort) => {
                    panic!("Party {} aborted: {:?}", abort.index, abort.description);
                }
                Ok((x_coord, broadcast)) => {
                    x_coords.push(x_coord);
                    broadcast_3to4.push(broadcast);
                }
            }
        }

        // We verify all parties got the same x coordinate.
        let x_coord = x_coords[0].clone(); // We take the first one as reference.
        for i in 1..parameters.threshold {
            assert_eq!(x_coord, x_coords[i as usize]);
        }

        // Communication round 3
        // This is a broadcast to all parties. The desired result is already broadcast_3to4.

        // Phase 4
        // It is essentially independent of the party, so we compute just once.
        let some_index = executing_parties[0];
        let result = parties[(some_index - 1) as usize].sign_phase4(
            all_data.get(&some_index).unwrap(),
            &x_coord,
            &broadcast_3to4,
        );
        if let Err(abort) = result {
            panic!("Party {} aborted: {:?}", abort.index, abort.description);
        }
        // We could call verify_ecdsa_signature here, but it is already called during Phase 4.
    }
}<|MERGE_RESOLUTION|>--- conflicted
+++ resolved
@@ -1,16 +1,3 @@
-<<<<<<< HEAD
-/// This file implements the signing phase of Protocol 3.6 from `DKLs23`
-/// (<https://eprint.iacr.org/2023/765.pdf>). It is the core of this repository.
-use std::collections::HashMap;
-
-use k256::elliptic_curve::{ops::Reduce, point::AffineCoordinates, Curve, Field};
-use k256::{AffinePoint, ProjectivePoint, Scalar, Secp256k1, U256};
-use serde::{Deserialize, Serialize};
-
-use hex;
-
-// use super::super::log;
-=======
 //! `DKLs23` signing protocol.
 //!
 //! This file implements the signing phase of Protocol 3.6 from `DKLs23`
@@ -42,10 +29,10 @@
 
 use k256::elliptic_curve::{ops::Reduce, point::AffineCoordinates, Curve, Field};
 use k256::{AffinePoint, ProjectivePoint, Scalar, Secp256k1, U256};
+use serde::{Deserialize, Serialize};
 
 use hex;
 
->>>>>>> 9e1c18a5
 use crate::protocols::{Abort, PartiesMessage, Party};
 
 use crate::utilities::commits::{commit_point, verify_commitment_point};
@@ -53,14 +40,8 @@
 use crate::utilities::multiplication::{MulDataToKeepReceiver, MulDataToReceiver};
 use crate::utilities::ot::extension::OTEDataToSender;
 
-<<<<<<< HEAD
-// This struct contains the data needed to start
-// the signature and that are used during the phases.
-
+/// Data needed to start the signature and is used during the phases.
 #[derive(Serialize, Deserialize, Debug)]
-=======
-/// Data needed to start the signature and is used during the phases.
->>>>>>> 9e1c18a5
 pub struct SignData {
     pub sign_id: Vec<u8>,
     /// Vector containing the indices of the parties participating in the protocol (without us).
@@ -71,28 +52,20 @@
 
 // STRUCTS FOR MESSAGES TO TRANSMIT IN COMMUNICATION ROUNDS.
 
-<<<<<<< HEAD
-#[derive(Clone, Serialize, Deserialize, Debug)]
-=======
 /// Transmit - Signing.
 ///
 /// The message is produced/sent during Phase 1 and used in Phase 2.
-#[derive(Clone)]
->>>>>>> 9e1c18a5
+#[derive(Clone, Serialize, Deserialize, Debug)]
 pub struct TransmitPhase1to2 {
     pub parties: PartiesMessage,
     pub commitment: HashOutput,
     pub mul_transmit: OTEDataToSender,
 }
 
-<<<<<<< HEAD
-#[derive(Clone, Serialize, Deserialize, Debug)]
-=======
 /// Transmit - Signing.
 ///
 /// The message is produced/sent during Phase 2 and used in Phase 3.
-#[derive(Clone)]
->>>>>>> 9e1c18a5
+#[derive(Clone, Serialize, Deserialize, Debug)]
 pub struct TransmitPhase2to3 {
     pub parties: PartiesMessage,
     pub gamma_u: AffinePoint,
@@ -104,18 +77,10 @@
     pub mul_transmit: MulDataToReceiver,
 }
 
-<<<<<<< HEAD
-// "Broadcast" messages refer to all counterparties at once,
-// hence we only need to send a unique instance of it.
-// ATTENTION: we broadcast the message to ourselves as well.
-
-#[derive(Clone, Serialize, Deserialize, Debug)]
-=======
 /// Broadcast - Signing.
 ///
 /// The message is produced/sent during Phase 3 and used in Phase 4.
-#[derive(Clone)]
->>>>>>> 9e1c18a5
+#[derive(Clone, Serialize, Deserialize, Debug)]
 pub struct Broadcast3to4 {
     pub u: Scalar,
     pub w: Scalar,
@@ -123,28 +88,20 @@
 
 // STRUCTS FOR MESSAGES TO KEEP BETWEEN PHASES.
 
-<<<<<<< HEAD
-#[derive(Clone, Serialize, Deserialize, Debug)]
-=======
 /// Keep - Signing.
 ///
 /// The message is produced during Phase 1 and used in Phase 2.
-#[derive(Clone)]
->>>>>>> 9e1c18a5
+#[derive(Clone, Serialize, Deserialize, Debug)]
 pub struct KeepPhase1to2 {
     pub salt: Vec<u8>,
     pub chi: Scalar,
     pub mul_keep: MulDataToKeepReceiver,
 }
 
-<<<<<<< HEAD
-#[derive(Clone, Serialize, Deserialize, Debug)]
-=======
 /// Keep - Signing.
 ///
 /// The message is produced during Phase 2 and used in Phase 3.
-#[derive(Clone)]
->>>>>>> 9e1c18a5
+#[derive(Clone, Serialize, Deserialize, Debug)]
 pub struct KeepPhase2to3 {
     pub c_u: Scalar,
     pub c_v: Scalar,
@@ -153,17 +110,10 @@
     pub chi: Scalar,
 }
 
-<<<<<<< HEAD
-// "Unique keep" messages refer to all counterparties at once,
-// hence we only need to keep a unique instance of it.
-
-#[derive(Clone, Serialize, Deserialize, Debug)]
-=======
 /// Unique keep - Signing.
 ///
 /// The message is produced during Phase 1 and used in Phase 2.
-#[derive(Clone)]
->>>>>>> 9e1c18a5
+#[derive(Clone, Serialize, Deserialize, Debug)]
 pub struct UniqueKeep1to2 {
     pub instance_key: Scalar,
     pub instance_point: AffinePoint,
@@ -171,14 +121,10 @@
     pub zeta: Scalar,
 }
 
-<<<<<<< HEAD
-#[derive(Clone, Serialize, Deserialize, Debug)]
-=======
 /// Unique keep - Signing.
 ///
 /// The message is produced during Phase 2 and used in Phase 3.
-#[derive(Clone)]
->>>>>>> 9e1c18a5
+#[derive(Clone, Serialize, Deserialize, Debug)]
 pub struct UniqueKeep2to3 {
     pub instance_key: Scalar,
     pub instance_point: AffinePoint,
@@ -192,15 +138,12 @@
 
 /// Implementations related to the `DKLs23` signing protocol ([read more](self)).
 impl Party {
-<<<<<<< HEAD
-=======
     /// Phase 1 for signing: Steps 4, 5 and 6 from
     /// Protocol 3.6 in <https://eprint.iacr.org/2023/765.pdf>.
     ///
     /// The outputs should be kept or transmitted according to the conventions
     /// [here](self).
     ///
->>>>>>> 9e1c18a5
     /// # Panics
     ///
     /// Will panic if the number of counterparties in `data` is incompatible.
@@ -210,11 +153,7 @@
         data: &SignData,
     ) -> (
         UniqueKeep1to2,
-<<<<<<< HEAD
-        HashMap<u8, KeepPhase1to2>,
-=======
         BTreeMap<u8, KeepPhase1to2>,
->>>>>>> 9e1c18a5
         Vec<TransmitPhase1to2>,
     ) {
         // Step 4 - We check if we have the correct number of counter parties.
@@ -223,11 +162,6 @@
             (self.parameters.threshold - 1) as usize,
             "The number of signing parties is not right!"
         );
-<<<<<<< HEAD
-
-        eprintln!("server share: {:?}", hex::encode(self.pk.x().as_slice()));
-=======
->>>>>>> 9e1c18a5
 
         // Step 5 - We sample our secret data.
         let instance_key = Scalar::random(rand::thread_rng());
@@ -237,16 +171,9 @@
 
         // Step 6 - We prepare the messages to keep and to send.
 
-<<<<<<< HEAD
-        let mut keep: HashMap<u8, KeepPhase1to2> =
-            HashMap::with_capacity((self.parameters.threshold - 1).into());
-        let mut transmit: Vec<TransmitPhase1to2> =
-            Vec::with_capacity((self.parameters.threshold - 1).into());
-=======
         let mut keep: BTreeMap<u8, KeepPhase1to2> = BTreeMap::new();
         let mut transmit: Vec<TransmitPhase1to2> =
             Vec::with_capacity((self.parameters.threshold - 1) as usize);
->>>>>>> 9e1c18a5
         for counterparty in &data.counterparties {
             // Commit functionality.
             let (commitment, salt) = commit_point(&instance_point);
@@ -258,18 +185,11 @@
             // As in Protocol 3.6 of DKLs23, we include the indexes from the parties.
             // We also use both the sign id and the DKG id.
             let mul_sid = [
-<<<<<<< HEAD
-                self.party_index.to_be_bytes().to_vec(),
-                counterparty.to_be_bytes().to_vec(),
-                self.session_id.clone(),
-                data.sign_id.clone(),
-=======
                 "Multiplication protocol".as_bytes(),
                 &self.party_index.to_be_bytes(),
                 &counterparty.to_be_bytes(),
                 &self.session_id,
                 &data.sign_id,
->>>>>>> 9e1c18a5
             ]
             .concat();
 
@@ -345,30 +265,18 @@
     ///
     /// # Panics
     ///
-<<<<<<< HEAD
-    /// Will panic if the list of keys in the `HashMap`'s are incompatible
-=======
     /// Will panic if the list of keys in the `BTreeMap`'s are incompatible
->>>>>>> 9e1c18a5
     /// with the party indices in the vector `received`.
     pub fn sign_phase2(
         &self,
         data: &SignData,
         unique_kept: &UniqueKeep1to2,
-<<<<<<< HEAD
-        kept: &HashMap<u8, KeepPhase1to2>,
-=======
         kept: &BTreeMap<u8, KeepPhase1to2>,
->>>>>>> 9e1c18a5
         received: &[TransmitPhase1to2],
     ) -> Result<
         (
             UniqueKeep2to3,
-<<<<<<< HEAD
-            HashMap<u8, KeepPhase2to3>,
-=======
             BTreeMap<u8, KeepPhase2to3>,
->>>>>>> 9e1c18a5
             Vec<TransmitPhase2to3>,
         ),
         Abort,
@@ -402,16 +310,9 @@
         let input = vec![unique_kept.instance_key, key_share];
 
         // Now, we compute the variables related to each counter party.
-<<<<<<< HEAD
-        let mut keep: HashMap<u8, KeepPhase2to3> =
-            HashMap::with_capacity((self.parameters.threshold - 1).into());
-        let mut transmit: Vec<TransmitPhase2to3> =
-            Vec::with_capacity((self.parameters.threshold - 1).into());
-=======
         let mut keep: BTreeMap<u8, KeepPhase2to3> = BTreeMap::new();
         let mut transmit: Vec<TransmitPhase2to3> =
             Vec::with_capacity((self.parameters.threshold - 1) as usize);
->>>>>>> 9e1c18a5
         for message in received {
             // Index for the counterparty.
             let counterparty = message.parties.sender;
@@ -423,18 +324,11 @@
             // Let us retrieve the session id for multiplication.
             // Note that the roles are now reversed.
             let mul_sid = [
-<<<<<<< HEAD
-                counterparty.to_be_bytes().to_vec(),
-                self.party_index.to_be_bytes().to_vec(),
-                self.session_id.clone(),
-                data.sign_id.clone(),
-=======
                 "Multiplication protocol".as_bytes(),
                 &counterparty.to_be_bytes(),
                 &self.party_index.to_be_bytes(),
                 &self.session_id,
                 &data.sign_id,
->>>>>>> 9e1c18a5
             ]
             .concat();
 
@@ -531,21 +425,13 @@
     ///
     /// # Panics
     ///
-<<<<<<< HEAD
-    /// Will panic if the list of keys in the `HashMap`'s are incompatible
-=======
     /// Will panic if the list of keys in the `BTreeMap`'s are incompatible
->>>>>>> 9e1c18a5
     /// with the party indices in the vector `received`.
     pub fn sign_phase3(
         &self,
         data: &SignData,
         unique_kept: &UniqueKeep2to3,
-<<<<<<< HEAD
-        kept: &HashMap<u8, KeepPhase2to3>,
-=======
         kept: &BTreeMap<u8, KeepPhase2to3>,
->>>>>>> 9e1c18a5
         received: &[TransmitPhase2to3],
     ) -> Result<(String, Broadcast3to4), Abort> {
         // Steps 8 and 9
@@ -560,18 +446,6 @@
         let mut second_sum_v = Scalar::ZERO;
 
         for message in received {
-<<<<<<< HEAD
-            // log(&format!(
-            //     "public_share server: {:?}",
-            //     hex::encode(message.public_share.x().as_slice())
-            // ));
-            // log(&format!(
-            //     "public_share client: {:?}",
-            //     hex::encode(self.pk.x().as_slice())
-            // ));
-
-=======
->>>>>>> 9e1c18a5
             // Index for the counterparty.
             let counterparty = message.parties.sender;
             let current_kept = kept.get(&counterparty).unwrap();
@@ -595,18 +469,11 @@
             // Let us retrieve the session id for multiplication.
             // Note that we reverse the roles again.
             let mul_sid = [
-<<<<<<< HEAD
-                self.party_index.to_be_bytes().to_vec(),
-                counterparty.to_be_bytes().to_vec(),
-                self.session_id.clone(),
-                data.sign_id.clone(),
-=======
                 "Multiplication protocol".as_bytes(),
                 &self.party_index.to_be_bytes(),
                 &counterparty.to_be_bytes(),
                 &self.session_id,
                 &data.sign_id,
->>>>>>> 9e1c18a5
             ]
             .concat();
 
@@ -847,12 +714,7 @@
         let executing_parties: Vec<u8> = Vec::from_iter(1..=parameters.threshold);
 
         // Each party prepares their data for this signing session.
-<<<<<<< HEAD
-        let mut all_data: HashMap<u8, SignData> =
-            HashMap::with_capacity(parameters.threshold.into());
-=======
         let mut all_data: BTreeMap<u8, SignData> = BTreeMap::new();
->>>>>>> 9e1c18a5
         for party_index in executing_parties.clone() {
             //Gather the counterparties
             let mut counterparties = executing_parties.clone();
@@ -869,59 +731,19 @@
         }
 
         // Phase 1
-<<<<<<< HEAD
-        let mut unique_kept_1to2: HashMap<u8, UniqueKeep1to2> =
-            HashMap::with_capacity(parameters.threshold.into());
-        let mut kept_1to2: HashMap<u8, HashMap<u8, KeepPhase1to2>> =
-            HashMap::with_capacity(parameters.threshold.into());
-        let mut transmit_1to2: HashMap<u8, Vec<TransmitPhase1to2>> =
-            HashMap::with_capacity(parameters.threshold.into());
-=======
         let mut unique_kept_1to2: BTreeMap<u8, UniqueKeep1to2> = BTreeMap::new();
         let mut kept_1to2: BTreeMap<u8, BTreeMap<u8, KeepPhase1to2>> = BTreeMap::new();
         let mut transmit_1to2: BTreeMap<u8, Vec<TransmitPhase1to2>> = BTreeMap::new();
->>>>>>> 9e1c18a5
         for party_index in executing_parties.clone() {
             let (unique_keep, keep, transmit) = parties[(party_index - 1) as usize]
                 .sign_phase1(all_data.get(&party_index).unwrap());
 
-<<<<<<< HEAD
-            eprintln!("unique_keep: {:?}", unique_keep);
-            eprintln!("keep: {:?}", keep);
-            eprintln!("transmit: {:?}", transmit);
-=======
->>>>>>> 9e1c18a5
             unique_kept_1to2.insert(party_index, unique_keep);
             kept_1to2.insert(party_index, keep);
             transmit_1to2.insert(party_index, transmit);
         }
 
         // Communication round 1
-<<<<<<< HEAD
-        let mut received_1to2: HashMap<u8, Vec<TransmitPhase1to2>> =
-            HashMap::with_capacity(parameters.threshold.into());
-        for party_index in executing_parties.clone() {
-            let mut new_row: Vec<TransmitPhase1to2> =
-                Vec::with_capacity((parameters.threshold - 1).into());
-            for (_, messages) in &transmit_1to2 {
-                for message in messages {
-                    // Check if this message should be sent to us.
-                    if message.parties.receiver == party_index {
-                        new_row.push(message.clone());
-                    }
-                }
-            }
-            received_1to2.insert(party_index, new_row);
-        }
-
-        // Phase 2
-        let mut unique_kept_2to3: HashMap<u8, UniqueKeep2to3> =
-            HashMap::with_capacity(parameters.threshold.into());
-        let mut kept_2to3: HashMap<u8, HashMap<u8, KeepPhase2to3>> =
-            HashMap::with_capacity(parameters.threshold.into());
-        let mut transmit_2to3: HashMap<u8, Vec<TransmitPhase2to3>> =
-            HashMap::with_capacity(parameters.threshold.into());
-=======
         let mut received_1to2: BTreeMap<u8, Vec<TransmitPhase1to2>> = BTreeMap::new();
 
         for &party_index in &executing_parties {
@@ -939,7 +761,6 @@
         let mut unique_kept_2to3: BTreeMap<u8, UniqueKeep2to3> = BTreeMap::new();
         let mut kept_2to3: BTreeMap<u8, BTreeMap<u8, KeepPhase2to3>> = BTreeMap::new();
         let mut transmit_2to3: BTreeMap<u8, Vec<TransmitPhase2to3>> = BTreeMap::new();
->>>>>>> 9e1c18a5
         for party_index in executing_parties.clone() {
             let result = parties[(party_index - 1) as usize].sign_phase2(
                 all_data.get(&party_index).unwrap(),
@@ -960,28 +781,6 @@
         }
 
         // Communication round 2
-<<<<<<< HEAD
-        let mut received_2to3: HashMap<u8, Vec<TransmitPhase2to3>> =
-            HashMap::with_capacity(parameters.threshold.into());
-        for party_index in executing_parties.clone() {
-            let mut new_row: Vec<TransmitPhase2to3> =
-                Vec::with_capacity((parameters.threshold - 1).into());
-            for (_, messages) in &transmit_2to3 {
-                for message in messages {
-                    // Check if this message should be sent to us.
-                    if message.parties.receiver == party_index {
-                        new_row.push(message.clone());
-                    }
-                }
-            }
-            received_2to3.insert(party_index, new_row);
-        }
-
-        // Phase 3
-        let mut x_coords: Vec<String> = Vec::with_capacity(parameters.threshold.into());
-        let mut broadcast_3to4: Vec<Broadcast3to4> =
-            Vec::with_capacity(parameters.threshold.into());
-=======
         let mut received_2to3: BTreeMap<u8, Vec<TransmitPhase2to3>> = BTreeMap::new();
 
         for &party_index in &executing_parties {
@@ -999,7 +798,6 @@
         let mut x_coords: Vec<String> = Vec::with_capacity(parameters.threshold as usize);
         let mut broadcast_3to4: Vec<Broadcast3to4> =
             Vec::with_capacity(parameters.threshold as usize);
->>>>>>> 9e1c18a5
         for party_index in executing_parties.clone() {
             let result = parties[(party_index - 1) as usize].sign_phase3(
                 all_data.get(&party_index).unwrap(),
@@ -1070,12 +868,7 @@
         let executing_parties: Vec<u8> = Vec::from_iter(1..=parameters.threshold);
 
         // Each party prepares their data for this signing session.
-<<<<<<< HEAD
-        let mut all_data: HashMap<u8, SignData> =
-            HashMap::with_capacity(parameters.threshold.into());
-=======
         let mut all_data: BTreeMap<u8, SignData> = BTreeMap::new();
->>>>>>> 9e1c18a5
         for party_index in executing_parties.clone() {
             //Gather the counterparties
             let mut counterparties = executing_parties.clone();
@@ -1092,18 +885,9 @@
         }
 
         // Phase 1
-<<<<<<< HEAD
-        let mut unique_kept_1to2: HashMap<u8, UniqueKeep1to2> =
-            HashMap::with_capacity(parameters.threshold.into());
-        let mut kept_1to2: HashMap<u8, HashMap<u8, KeepPhase1to2>> =
-            HashMap::with_capacity(parameters.threshold.into());
-        let mut transmit_1to2: HashMap<u8, Vec<TransmitPhase1to2>> =
-            HashMap::with_capacity(parameters.threshold.into());
-=======
         let mut unique_kept_1to2: BTreeMap<u8, UniqueKeep1to2> = BTreeMap::new();
         let mut kept_1to2: BTreeMap<u8, BTreeMap<u8, KeepPhase1to2>> = BTreeMap::new();
         let mut transmit_1to2: BTreeMap<u8, Vec<TransmitPhase1to2>> = BTreeMap::new();
->>>>>>> 9e1c18a5
         for party_index in executing_parties.clone() {
             let (unique_keep, keep, transmit) = parties[(party_index - 1) as usize]
                 .sign_phase1(all_data.get(&party_index).unwrap());
@@ -1114,31 +898,6 @@
         }
 
         // Communication round 1
-<<<<<<< HEAD
-        let mut received_1to2: HashMap<u8, Vec<TransmitPhase1to2>> =
-            HashMap::with_capacity(parameters.threshold.into());
-        for party_index in executing_parties.clone() {
-            let mut new_row: Vec<TransmitPhase1to2> =
-                Vec::with_capacity((parameters.threshold - 1).into());
-            for (_, messages) in &transmit_1to2 {
-                for message in messages {
-                    // Check if this message should be sent to us.
-                    if message.parties.receiver == party_index {
-                        new_row.push(message.clone());
-                    }
-                }
-            }
-            received_1to2.insert(party_index, new_row);
-        }
-
-        // Phase 2
-        let mut unique_kept_2to3: HashMap<u8, UniqueKeep2to3> =
-            HashMap::with_capacity(parameters.threshold.into());
-        let mut kept_2to3: HashMap<u8, HashMap<u8, KeepPhase2to3>> =
-            HashMap::with_capacity(parameters.threshold.into());
-        let mut transmit_2to3: HashMap<u8, Vec<TransmitPhase2to3>> =
-            HashMap::with_capacity(parameters.threshold.into());
-=======
         let mut received_1to2: BTreeMap<u8, Vec<TransmitPhase1to2>> = BTreeMap::new();
 
         for &party_index in &executing_parties {
@@ -1156,7 +915,6 @@
         let mut unique_kept_2to3: BTreeMap<u8, UniqueKeep2to3> = BTreeMap::new();
         let mut kept_2to3: BTreeMap<u8, BTreeMap<u8, KeepPhase2to3>> = BTreeMap::new();
         let mut transmit_2to3: BTreeMap<u8, Vec<TransmitPhase2to3>> = BTreeMap::new();
->>>>>>> 9e1c18a5
         for party_index in executing_parties.clone() {
             let result = parties[(party_index - 1) as usize].sign_phase2(
                 all_data.get(&party_index).unwrap(),
@@ -1177,28 +935,6 @@
         }
 
         // Communication round 2
-<<<<<<< HEAD
-        let mut received_2to3: HashMap<u8, Vec<TransmitPhase2to3>> =
-            HashMap::with_capacity(parameters.threshold.into());
-        for party_index in executing_parties.clone() {
-            let mut new_row: Vec<TransmitPhase2to3> =
-                Vec::with_capacity((parameters.threshold - 1).into());
-            for (_, messages) in &transmit_2to3 {
-                for message in messages {
-                    // Check if this message should be sent to us.
-                    if message.parties.receiver == party_index {
-                        new_row.push(message.clone());
-                    }
-                }
-            }
-            received_2to3.insert(party_index, new_row);
-        }
-
-        // Phase 3
-        let mut x_coords: Vec<String> = Vec::with_capacity(parameters.threshold.into());
-        let mut broadcast_3to4: Vec<Broadcast3to4> =
-            Vec::with_capacity(parameters.threshold.into());
-=======
         let mut received_2to3: BTreeMap<u8, Vec<TransmitPhase2to3>> = BTreeMap::new();
 
         for &party_index in &executing_parties {
@@ -1216,7 +952,6 @@
         let mut x_coords: Vec<String> = Vec::with_capacity(parameters.threshold as usize);
         let mut broadcast_3to4: Vec<Broadcast3to4> =
             Vec::with_capacity(parameters.threshold as usize);
->>>>>>> 9e1c18a5
         for party_index in executing_parties.clone() {
             let result = parties[(party_index - 1) as usize].sign_phase3(
                 all_data.get(&party_index).unwrap(),
@@ -1252,24 +987,12 @@
             &x_coord,
             &broadcast_3to4,
         );
-<<<<<<< HEAD
-        let signature: String;
-        match result {
-            Err(abort) => {
-                panic!("Party {} aborted: {:?}", abort.index, abort.description);
-            }
-            Ok(s) => {
-                signature = s;
-            }
-        }
-=======
         let signature = match result {
             Err(abort) => {
                 panic!("Party {} aborted: {:?}", abort.index, abort.description);
             }
             Ok(s) => s,
         };
->>>>>>> 9e1c18a5
         // We could call verify_ecdsa_signature here, but it is already called during Phase 4.
 
         // ECDSA (computations that would be done if there were only one person)
@@ -1342,11 +1065,7 @@
         // Communication round 1 - Each party receives a fragment from each counterparty.
         // They also produce a fragment for themselves.
         let mut poly_fragments = vec![
-<<<<<<< HEAD
-            Vec::<Scalar>::with_capacity(parameters.share_count.into());
-=======
             Vec::<Scalar>::with_capacity(parameters.share_count as usize);
->>>>>>> 9e1c18a5
             parameters.share_count as usize
         ];
         for row_i in dkg_1 {
@@ -1356,19 +1075,6 @@
         }
 
         // Phase 2
-<<<<<<< HEAD
-        let mut poly_points: Vec<Scalar> = Vec::with_capacity(parameters.share_count.into());
-        let mut proofs_commitments: Vec<ProofCommitment> =
-            Vec::with_capacity(parameters.share_count.into());
-        let mut zero_kept_2to3: Vec<HashMap<u8, KeepInitZeroSharePhase2to3>> =
-            Vec::with_capacity(parameters.share_count.into());
-        let mut zero_transmit_2to4: Vec<Vec<TransmitInitZeroSharePhase2to4>> =
-            Vec::with_capacity(parameters.share_count.into());
-        let mut bip_kept_2to3: Vec<UniqueKeepDerivationPhase2to3> =
-            Vec::with_capacity(parameters.share_count.into());
-        let mut bip_broadcast_2to4: HashMap<u8, BroadcastDerivationPhase2to4> =
-            HashMap::with_capacity(parameters.share_count.into());
-=======
         let mut poly_points: Vec<Scalar> = Vec::with_capacity(parameters.share_count as usize);
         let mut proofs_commitments: Vec<ProofCommitment> =
             Vec::with_capacity(parameters.share_count as usize);
@@ -1379,7 +1085,6 @@
         let mut bip_kept_2to3: Vec<UniqueKeepDerivationPhase2to3> =
             Vec::with_capacity(parameters.share_count as usize);
         let mut bip_broadcast_2to4: BTreeMap<u8, BroadcastDerivationPhase2to4> = BTreeMap::new();
->>>>>>> 9e1c18a5
         for i in 0..parameters.share_count {
             let (out1, out2, out3, out4, out5, out6) =
                 phase2(&all_data[i as usize], &poly_fragments[i as usize]);
@@ -1389,30 +1094,18 @@
             zero_kept_2to3.push(out3);
             zero_transmit_2to4.push(out4);
             bip_kept_2to3.push(out5);
-<<<<<<< HEAD
-            bip_broadcast_2to4.insert(i + 1, out6); // This variable should be grouped into a HashMap.
-=======
             bip_broadcast_2to4.insert(i + 1, out6); // This variable should be grouped into a BTreeMap.
->>>>>>> 9e1c18a5
         }
 
         // Communication round 2
         let mut zero_received_2to4: Vec<Vec<TransmitInitZeroSharePhase2to4>> =
-<<<<<<< HEAD
-            Vec::with_capacity(parameters.share_count.into());
-=======
             Vec::with_capacity(parameters.share_count as usize);
->>>>>>> 9e1c18a5
         for i in 1..=parameters.share_count {
             // We don't need to transmit the commitments because proofs_commitments is already what we need.
             // In practice, this should be done here.
 
             let mut new_row: Vec<TransmitInitZeroSharePhase2to4> =
-<<<<<<< HEAD
-                Vec::with_capacity((parameters.share_count - 1).into());
-=======
                 Vec::with_capacity((parameters.share_count - 1) as usize);
->>>>>>> 9e1c18a5
             for party in &zero_transmit_2to4 {
                 for message in party {
                     // Check if this message should be sent to us.
@@ -1428,18 +1121,6 @@
         // In practice, the messages received should be grouped into a BTreeMap.
 
         // Phase 3
-<<<<<<< HEAD
-        let mut zero_kept_3to4: Vec<HashMap<u8, KeepInitZeroSharePhase3to4>> =
-            Vec::with_capacity(parameters.share_count.into());
-        let mut zero_transmit_3to4: Vec<Vec<TransmitInitZeroSharePhase3to4>> =
-            Vec::with_capacity(parameters.share_count.into());
-        let mut mul_kept_3to4: Vec<HashMap<u8, KeepInitMulPhase3to4>> =
-            Vec::with_capacity(parameters.share_count.into());
-        let mut mul_transmit_3to4: Vec<Vec<TransmitInitMulPhase3to4>> =
-            Vec::with_capacity(parameters.share_count.into());
-        let mut bip_broadcast_3to4: HashMap<u8, BroadcastDerivationPhase3to4> =
-            HashMap::with_capacity(parameters.share_count.into());
-=======
         let mut zero_kept_3to4: Vec<BTreeMap<u8, KeepInitZeroSharePhase3to4>> =
             Vec::with_capacity(parameters.share_count as usize);
         let mut zero_transmit_3to4: Vec<Vec<TransmitInitZeroSharePhase3to4>> =
@@ -1449,7 +1130,6 @@
         let mut mul_transmit_3to4: Vec<Vec<TransmitInitMulPhase3to4>> =
             Vec::with_capacity(parameters.share_count as usize);
         let mut bip_broadcast_3to4: BTreeMap<u8, BroadcastDerivationPhase3to4> = BTreeMap::new();
->>>>>>> 9e1c18a5
         for i in 0..parameters.share_count {
             let (out1, out2, out3, out4, out5) = phase3(
                 &all_data[i as usize],
@@ -1461,38 +1141,11 @@
             zero_transmit_3to4.push(out2);
             mul_kept_3to4.push(out3);
             mul_transmit_3to4.push(out4);
-<<<<<<< HEAD
-            bip_broadcast_3to4.insert(i + 1, out5); // This variable should be grouped into a HashMap.
-=======
             bip_broadcast_3to4.insert(i + 1, out5); // This variable should be grouped into a BTreeMap.
->>>>>>> 9e1c18a5
         }
 
         // Communication round 3
         let mut zero_received_3to4: Vec<Vec<TransmitInitZeroSharePhase3to4>> =
-<<<<<<< HEAD
-            Vec::with_capacity(parameters.share_count.into());
-        let mut mul_received_3to4: Vec<Vec<TransmitInitMulPhase3to4>> =
-            Vec::with_capacity(parameters.share_count.into());
-        for i in 1..=parameters.share_count {
-            // We don't need to transmit the proofs because proofs_commitments is already what we need.
-            // In practice, this should be done here.
-
-            let mut new_row: Vec<TransmitInitZeroSharePhase3to4> =
-                Vec::with_capacity((parameters.share_count - 1).into());
-            for party in &zero_transmit_3to4 {
-                for message in party {
-                    // Check if this message should be sent to us.
-                    if message.parties.receiver == i {
-                        new_row.push(message.clone());
-                    }
-                }
-            }
-            zero_received_3to4.push(new_row);
-
-            let mut new_row: Vec<TransmitInitMulPhase3to4> =
-                Vec::with_capacity((parameters.share_count - 1).into());
-=======
             Vec::with_capacity(parameters.share_count as usize);
         let mut mul_received_3to4: Vec<Vec<TransmitInitMulPhase3to4>> =
             Vec::with_capacity(parameters.share_count as usize);
@@ -1514,7 +1167,6 @@
 
             let mut new_row: Vec<TransmitInitMulPhase3to4> =
                 Vec::with_capacity((parameters.share_count - 1) as usize);
->>>>>>> 9e1c18a5
             for party in &mul_transmit_3to4 {
                 for message in party {
                     // Check if this message should be sent to us.
@@ -1527,11 +1179,7 @@
         }
 
         // bip_transmit_3to4 is already in the format we need.
-<<<<<<< HEAD
-        // In practice, the messages received should be grouped into a HashMap.
-=======
         // In practice, the messages received should be grouped into a BTreeMap.
->>>>>>> 9e1c18a5
 
         // Phase 4
         let mut parties: Vec<Party> = Vec::with_capacity(parameters.share_count as usize);
@@ -1575,12 +1223,7 @@
         let executing_parties: Vec<u8> = Vec::from_iter(1..=parameters.threshold);
 
         // Each party prepares their data for this signing session.
-<<<<<<< HEAD
-        let mut all_data: HashMap<u8, SignData> =
-            HashMap::with_capacity(parameters.threshold.into());
-=======
         let mut all_data: BTreeMap<u8, SignData> = BTreeMap::new();
->>>>>>> 9e1c18a5
         for party_index in executing_parties.clone() {
             //Gather the counterparties
             let mut counterparties = executing_parties.clone();
@@ -1597,18 +1240,9 @@
         }
 
         // Phase 1
-<<<<<<< HEAD
-        let mut unique_kept_1to2: HashMap<u8, UniqueKeep1to2> =
-            HashMap::with_capacity(parameters.threshold.into());
-        let mut kept_1to2: HashMap<u8, HashMap<u8, KeepPhase1to2>> =
-            HashMap::with_capacity(parameters.threshold.into());
-        let mut transmit_1to2: HashMap<u8, Vec<TransmitPhase1to2>> =
-            HashMap::with_capacity(parameters.threshold.into());
-=======
         let mut unique_kept_1to2: BTreeMap<u8, UniqueKeep1to2> = BTreeMap::new();
         let mut kept_1to2: BTreeMap<u8, BTreeMap<u8, KeepPhase1to2>> = BTreeMap::new();
         let mut transmit_1to2: BTreeMap<u8, Vec<TransmitPhase1to2>> = BTreeMap::new();
->>>>>>> 9e1c18a5
         for party_index in executing_parties.clone() {
             let (unique_keep, keep, transmit) = parties[(party_index - 1) as usize]
                 .sign_phase1(all_data.get(&party_index).unwrap());
@@ -1619,31 +1253,6 @@
         }
 
         // Communication round 1
-<<<<<<< HEAD
-        let mut received_1to2: HashMap<u8, Vec<TransmitPhase1to2>> =
-            HashMap::with_capacity(parameters.threshold.into());
-        for party_index in executing_parties.clone() {
-            let mut new_row: Vec<TransmitPhase1to2> =
-                Vec::with_capacity((parameters.threshold - 1).into());
-            for (_, messages) in &transmit_1to2 {
-                for message in messages {
-                    // Check if this message should be sent to us.
-                    if message.parties.receiver == party_index {
-                        new_row.push(message.clone());
-                    }
-                }
-            }
-            received_1to2.insert(party_index, new_row);
-        }
-
-        // Phase 2
-        let mut unique_kept_2to3: HashMap<u8, UniqueKeep2to3> =
-            HashMap::with_capacity(parameters.threshold.into());
-        let mut kept_2to3: HashMap<u8, HashMap<u8, KeepPhase2to3>> =
-            HashMap::with_capacity(parameters.threshold.into());
-        let mut transmit_2to3: HashMap<u8, Vec<TransmitPhase2to3>> =
-            HashMap::with_capacity(parameters.threshold.into());
-=======
         let mut received_1to2: BTreeMap<u8, Vec<TransmitPhase1to2>> = BTreeMap::new();
 
         for &party_index in &executing_parties {
@@ -1661,7 +1270,6 @@
         let mut unique_kept_2to3: BTreeMap<u8, UniqueKeep2to3> = BTreeMap::new();
         let mut kept_2to3: BTreeMap<u8, BTreeMap<u8, KeepPhase2to3>> = BTreeMap::new();
         let mut transmit_2to3: BTreeMap<u8, Vec<TransmitPhase2to3>> = BTreeMap::new();
->>>>>>> 9e1c18a5
         for party_index in executing_parties.clone() {
             let result = parties[(party_index - 1) as usize].sign_phase2(
                 all_data.get(&party_index).unwrap(),
@@ -1682,28 +1290,6 @@
         }
 
         // Communication round 2
-<<<<<<< HEAD
-        let mut received_2to3: HashMap<u8, Vec<TransmitPhase2to3>> =
-            HashMap::with_capacity(parameters.threshold.into());
-        for party_index in executing_parties.clone() {
-            let mut new_row: Vec<TransmitPhase2to3> =
-                Vec::with_capacity((parameters.threshold - 1).into());
-            for (_, messages) in &transmit_2to3 {
-                for message in messages {
-                    // Check if this message should be sent to us.
-                    if message.parties.receiver == party_index {
-                        new_row.push(message.clone());
-                    }
-                }
-            }
-            received_2to3.insert(party_index, new_row);
-        }
-
-        // Phase 3
-        let mut x_coords: Vec<String> = Vec::with_capacity(parameters.threshold.into());
-        let mut broadcast_3to4: Vec<Broadcast3to4> =
-            Vec::with_capacity(parameters.threshold.into());
-=======
         let mut received_2to3: BTreeMap<u8, Vec<TransmitPhase2to3>> = BTreeMap::new();
 
         for &party_index in &executing_parties {
@@ -1721,7 +1307,6 @@
         let mut x_coords: Vec<String> = Vec::with_capacity(parameters.threshold as usize);
         let mut broadcast_3to4: Vec<Broadcast3to4> =
             Vec::with_capacity(parameters.threshold as usize);
->>>>>>> 9e1c18a5
         for party_index in executing_parties.clone() {
             let result = parties[(party_index - 1) as usize].sign_phase3(
                 all_data.get(&party_index).unwrap(),
