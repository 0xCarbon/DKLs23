<<<<<<< HEAD
//! `DKLs23` main protocols and related ones.
//!
//! Some structs appearing in most of the protocols are defined here.

=======
>>>>>>> 2b7fa826
use std::collections::BTreeMap;

use k256::{AffinePoint, Scalar};
use serde::{Deserialize, Serialize};

use crate::protocols::derivation::DerivData;
use crate::utilities::multiplication::{MulReceiver, MulSender};
use crate::utilities::zero_shares::ZeroShare;

pub mod derivation;
pub mod dkg;
pub mod re_key;
pub mod refresh;
pub mod signing;

/// Contains the values `t` and  `n` from `DKLs23`.
#[derive(Clone, Serialize, Deserialize)]
pub struct Parameters {
    pub threshold: u8,   //t
    pub share_count: u8, //n
}

/// Represents a party after key generation ready to sign a message.
#[derive(Clone, Serialize, Deserialize)]
pub struct Party {
    pub parameters: Parameters,
    pub party_index: u8,
    pub session_id: Vec<u8>,

<<<<<<< HEAD
    /// Behaves as the secret key share.
    pub poly_point: Scalar,
    /// Public key.
    pub pk: AffinePoint,
=======
    pub poly_point: Scalar, // It behaves as the secret key share
    pub pk: AffinePoint,    // Public key

    pub zero_share: ZeroShare, // Used for computing shares of zero during signing.

    pub mul_senders: BTreeMap<u8, MulSender>, // Initializations for two-party multiplication.
    pub mul_receivers: BTreeMap<u8, MulReceiver>, // The key in the BTreeMap represents the other party.
>>>>>>> 2b7fa826

    /// Used for computing shares of zero during signing.
    pub zero_share: ZeroShare,

<<<<<<< HEAD
    /// Initializations for two-party multiplication.
    /// The key in the `BTreeMap` represents the other party.
    pub mul_senders: BTreeMap<u8, MulSender>,
    pub mul_receivers: BTreeMap<u8, MulReceiver>,

    /// Data for BIP-32 derivation.
    pub derivation_data: DerivData,

    /// Ethereum address calculated from the public key.
    pub eth_address: String,
}

/// Used for abort messages.
=======
    pub eth_address: String, // Ethereum address calculated from the public key.
}

>>>>>>> 2b7fa826
#[derive(Debug, Clone, Serialize, Deserialize)]
pub struct Abort {
    /// Index of the party generating the abort message.
    pub index: u8,
    pub description: String,
}

impl Abort {
    /// Creates an instance of `Abort`.
    #[must_use]
    pub fn new(index: u8, description: &str) -> Abort {
        Abort {
            index,
            description: String::from(description),
        }
    }
}

/// Saves the sender and receiver of a message.
#[derive(Clone, Serialize, Deserialize)]
pub struct PartiesMessage {
    pub sender: u8,
    pub receiver: u8,
}

impl PartiesMessage {
    /// Swaps the sender with the receiver, returning another instance of `PartiesMessage`.
    #[must_use]
    pub fn reverse(&self) -> PartiesMessage {
        PartiesMessage {
            sender: self.receiver,
            receiver: self.sender,
        }
    }
}<|MERGE_RESOLUTION|>--- conflicted
+++ resolved
@@ -1,10 +1,6 @@
-<<<<<<< HEAD
 //! `DKLs23` main protocols and related ones.
 //!
 //! Some structs appearing in most of the protocols are defined here.
-
-=======
->>>>>>> 2b7fa826
 use std::collections::BTreeMap;
 
 use k256::{AffinePoint, Scalar};
@@ -34,25 +30,15 @@
     pub party_index: u8,
     pub session_id: Vec<u8>,
 
-<<<<<<< HEAD
     /// Behaves as the secret key share.
     pub poly_point: Scalar,
     /// Public key.
     pub pk: AffinePoint,
-=======
-    pub poly_point: Scalar, // It behaves as the secret key share
-    pub pk: AffinePoint,    // Public key
 
-    pub zero_share: ZeroShare, // Used for computing shares of zero during signing.
-
-    pub mul_senders: BTreeMap<u8, MulSender>, // Initializations for two-party multiplication.
-    pub mul_receivers: BTreeMap<u8, MulReceiver>, // The key in the BTreeMap represents the other party.
->>>>>>> 2b7fa826
 
     /// Used for computing shares of zero during signing.
     pub zero_share: ZeroShare,
 
-<<<<<<< HEAD
     /// Initializations for two-party multiplication.
     /// The key in the `BTreeMap` represents the other party.
     pub mul_senders: BTreeMap<u8, MulSender>,
@@ -65,12 +51,6 @@
     pub eth_address: String,
 }
 
-/// Used for abort messages.
-=======
-    pub eth_address: String, // Ethereum address calculated from the public key.
-}
-
->>>>>>> 2b7fa826
 #[derive(Debug, Clone, Serialize, Deserialize)]
 pub struct Abort {
     /// Index of the party generating the abort message.
